--- conflicted
+++ resolved
@@ -16,86 +16,6 @@
 
 #include <langapi/language_util.h>
 
-<<<<<<< HEAD
-#include "value_set_analysis.h"
-
-/*******************************************************************\
-
-Function: convert
-
-  Inputs:
-
- Outputs:
-
- Purpose:
-
-\*******************************************************************/
-
-=======
-void value_set_analysist::initialize(
-  const goto_programt &goto_program)
-{
-  baset::initialize(goto_program);
-}
-
-void value_set_analysist::initialize(
-  const goto_functionst &goto_functions)
-{
-  baset::initialize(goto_functions);
-}
-
-void value_set_analysist::convert(
-  const goto_programt &goto_program,
-  const irep_idt &identifier,
-  xmlt &dest) const
-{
-  source_locationt previous_location;
-
-  forall_goto_program_instructions(i_it, goto_program)
-  {
-    const source_locationt &location=i_it->source_location;
-
-    if(location==previous_location)
-      continue;
-
-    if(location.is_nil() || location.get_file().empty())
-      continue;
-
-    // find value set
-    const value_sett &value_set=(*this)[i_it].value_set;
-
-    xmlt &i=dest.new_element("instruction");
-    i.new_element()=::xml(location);
-
-    for(value_sett::valuest::const_iterator
-        v_it=value_set.values.begin();
-        v_it!=value_set.values.end();
-        v_it++)
-    {
-      xmlt &var=i.new_element("variable");
-      var.new_element("identifier").data=
-        id2string(v_it->first);
-
-      #if 0
-      const value_sett::expr_sett &expr_set=
-        v_it->second.expr_set();
-
-      for(value_sett::expr_sett::const_iterator
-          e_it=expr_set.begin();
-          e_it!=expr_set.end();
-          e_it++)
-      {
-        std::string value_str=
-          from_expr(ns, identifier, *e_it);
-
-        var.new_element("value").data=
-          xmlt::escape(value_str);
-      }
-      #endif
-    }
-  }
-}
->>>>>>> 48c5b108
 void convert(
   const goto_functionst &goto_functions,
   const value_set_analysist &value_set_analysis,
