--- conflicted
+++ resolved
@@ -1,18 +1,7 @@
-<<<<<<< HEAD
-SRC = value_set.cpp goto_program_dereference.cpp value_set_analysis.cpp \
-      dereference.cpp pointer_offset_sum.cpp add_failed_symbols.cpp \
-      show_value_sets.cpp rewrite_index.cpp \
-      value_set_analysis_fi.cpp value_set_fi.cpp value_set_domain_fi.cpp \
-      value_set_analysis_fivr.cpp value_set_fivr.cpp value_set_domain_fivr.cpp \
-      value_set_analysis_fivrns.cpp value_set_fivrns.cpp \
-      value_set_domain_fivrns.cpp value_set_dereference.cpp \
-      dereference_callback.cpp \
-      dynamic_object_name.cpp \
-      # No more source files 
-=======
 SRC = add_failed_symbols.cpp \
       dereference.cpp \
       dereference_callback.cpp \
+      dynamic_object_name.cpp \
       goto_program_dereference.cpp \
       pointer_offset_sum.cpp \
       rewrite_index.cpp \
@@ -23,15 +12,13 @@
       value_set_analysis_fivr.cpp \
       value_set_analysis_fivrns.cpp \
       value_set_dereference.cpp \
-      value_set_domain.cpp \
       value_set_domain_fi.cpp \
       value_set_domain_fivr.cpp \
       value_set_domain_fivrns.cpp \
       value_set_fi.cpp \
       value_set_fivr.cpp \
       value_set_fivrns.cpp \
-      # Empty last line
->>>>>>> bd374266
+      # No more source files
 
 INCLUDES= -I ..
 
