/*******************************************************************\

Module:

Author: Daniel Kroening, kroening@cs.cmu.edu

\*******************************************************************/


#ifndef CPROVER_LANGAPI_LANGUAGE_UI_H
#define CPROVER_LANGAPI_LANGUAGE_UI_H

#include <util/message.h>
#include <util/language_file.h>
#include <util/symbol_table.h>
#include <util/ui_message.h>

class cmdlinet;

class language_uit:public messaget
{
public:
  language_filest language_files;
  symbol_tablet symbol_table;

  language_uit(
    const cmdlinet &cmdline,
    ui_message_handlert &ui_message_handler);
  virtual ~language_uit();

  virtual bool parse();
  virtual bool parse(const std::string &filename);
  virtual bool typecheck();
  virtual bool final();

  virtual void clear_parse()
  {
    language_files.clear();
  }

  virtual void show_symbol_table(bool brief=false);
  virtual void show_symbol_table_plain(std::ostream &out, bool brief);
  virtual void show_symbol_table_xml_ui(bool brief);

  typedef ui_message_handlert::uit uit;

  uit get_ui()
  {
    return ui_message_handler.get_ui();
  }

protected:
  const cmdlinet &_cmdline;
<<<<<<< HEAD
  bool generate_start_function;
=======
  ui_message_handlert &ui_message_handler;
>>>>>>> 48c5b108
};

#endif // CPROVER_LANGAPI_LANGUAGE_UI_H<|MERGE_RESOLUTION|>--- conflicted
+++ resolved
@@ -51,11 +51,8 @@
 
 protected:
   const cmdlinet &_cmdline;
-<<<<<<< HEAD
+  ui_message_handlert &ui_message_handler;
   bool generate_start_function;
-=======
-  ui_message_handlert &ui_message_handler;
->>>>>>> 48c5b108
 };
 
 #endif // CPROVER_LANGAPI_LANGUAGE_UI_H