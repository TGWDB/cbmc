--- conflicted
+++ resolved
@@ -23,14 +23,9 @@
 language_uit::language_uit(
   const cmdlinet &cmdline,
   ui_message_handlert &_ui_message_handler):
-<<<<<<< HEAD
+  _cmdline(cmdline),
   ui_message_handler(_ui_message_handler),
-  _cmdline(cmdline),
   generate_start_function(true)
-=======
-  _cmdline(cmdline),
-  ui_message_handler(_ui_message_handler)
->>>>>>> 48c5b108
 {
   set_message_handler(ui_message_handler);
 }
