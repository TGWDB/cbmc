/*******************************************************************\

Module: JAVA Bytecode Language Conversion

Author: Daniel Kroening, kroening@kroening.com

\*******************************************************************/

/// \file
/// JAVA Bytecode Language Conversion

#ifdef DEBUG
#include <iostream>
#endif

#include <util/namespace.h>
#include <util/std_expr.h>
#include <util/string2int.h>
#include <util/prefix.h>
#include <util/arith_tools.h>
#include <util/ieee_float.h>
<<<<<<< HEAD
#include <util/invariant.h>
=======
#include <util/simplify_expr.h>
>>>>>>> 32b68ced

#include <linking/zero_initializer.h>

#include <goto-programs/cfg.h>
#include <goto-programs/remove_exceptions.h>
#include <goto-programs/class_hierarchy.h>
#include <analyses/cfg_dominators.h>

#include "java_bytecode_convert_method.h"
#include "java_bytecode_convert_method_class.h"
#include "bytecode_info.h"
#include "java_types.h"
#include "java_utils.h"
#include "java_string_library_preprocess.h"
#include "java_utils.h"

#include <limits>
#include <algorithm>
#include <functional>
#include <unordered_set>
#include <regex>

class patternt
{
public:
  explicit patternt(const char *_p):p(_p)
  {
  }

  // match with '?'
  bool operator==(const irep_idt &what) const
  {
    for(std::size_t i=0; i<what.size(); i++)
      if(p[i]==0)
        return false;
      else if(p[i]!='?' && p[i]!=what[i])
        return false;

    return p[what.size()]==0;
  }

protected:
  const char *p;
};

/// See above
/// \par parameters: `ftype`: Function type whose parameters should be named
/// `name_prefix`: Prefix for parameter names, typically the parent function's
///   name.
/// `symbol_table`: Global symbol table
/// \return Assigns parameter names (side-effects on `ftype`) to function stub
///   parameters, which are initially nameless as method conversion hasn't
///   happened. Also creates symbols in `symbol_table`.
void assign_parameter_names(
  code_typet &ftype,
  const irep_idt &name_prefix,
  symbol_tablet &symbol_table)
{
  code_typet::parameterst &parameters=ftype.parameters();

  // Mostly borrowed from java_bytecode_convert.cpp; maybe factor this out.
  // assign names to parameters
  for(std::size_t i=0; i<parameters.size(); ++i)
  {
    irep_idt base_name, identifier;

    if(i==0 && parameters[i].get_this())
      base_name="this";
    else
      base_name="stub_ignored_arg"+std::to_string(i);

    identifier=id2string(name_prefix)+"::"+id2string(base_name);
    parameters[i].set_base_name(base_name);
    parameters[i].set_identifier(identifier);

    // add to symbol table
    parameter_symbolt parameter_symbol;
    parameter_symbol.base_name=base_name;
    parameter_symbol.mode=ID_java;
    parameter_symbol.name=identifier;
    parameter_symbol.type=parameters[i].type();
    symbol_table.add(parameter_symbol);
  }
}

static bool operator==(const irep_idt &what, const patternt &pattern)
{
  return pattern==what;
}

static irep_idt strip_java_namespace_prefix(const irep_idt to_strip)
{
  const std::string to_strip_str=id2string(to_strip);
  const std::string prefix="java::";

  PRECONDITION(has_prefix(to_strip_str, prefix));
  return to_strip_str.substr(prefix.size(), std::string::npos);
}

// name contains <init> or <clinit>
bool java_bytecode_convert_methodt::is_constructor(
  const class_typet::methodt &method)
{
  const std::string &name(id2string(method.get_name()));
  const std::string::size_type &npos(std::string::npos);
  return npos!=name.find("<init>") || npos!=name.find("<clinit>");
}

exprt::operandst java_bytecode_convert_methodt::pop(std::size_t n)
{
  if(stack.size()<n)
  {
    error() << "malformed bytecode (pop too high)" << eom;
    throw 0;
  }

  exprt::operandst operands;
  operands.resize(n);
  for(std::size_t i=0; i<n; i++)
    operands[i]=stack[stack.size()-n+i];

  stack.resize(stack.size()-n);
  return operands;
}

/// removes minimum(n, stack.size()) elements from the stack
void java_bytecode_convert_methodt::pop_residue(std::size_t n)
{
  std::size_t residue_size=std::min(n, stack.size());

  stack.resize(stack.size()-residue_size);
}

void java_bytecode_convert_methodt::push(const exprt::operandst &o)
{
  stack.resize(stack.size()+o.size());

  for(std::size_t i=0; i<o.size(); i++)
    stack[stack.size()-o.size()+i]=o[i];
}

// JVM program locations
irep_idt java_bytecode_convert_methodt::label(const irep_idt &address)
{
  return "pc"+id2string(address);
}

symbol_exprt java_bytecode_convert_methodt::tmp_variable(
  const std::string &prefix,
  const typet &type)
{
  irep_idt base_name=prefix+"_tmp"+std::to_string(tmp_vars.size());
  irep_idt identifier=id2string(current_method)+"::"+id2string(base_name);

  auxiliary_symbolt tmp_symbol;
  tmp_symbol.base_name=base_name;
  tmp_symbol.is_static_lifetime=false;
  tmp_symbol.mode=ID_java;
  tmp_symbol.name=identifier;
  tmp_symbol.type=type;
  symbol_table.add(tmp_symbol);

  symbol_exprt result(identifier, type);
  result.set(ID_C_base_name, base_name);
  tmp_vars.push_back(result);

  return result;
}

/// Returns a symbol_exprt indicating a local variable suitable to load/store
/// from a bytecode at address `address` a value of type `type_char` stored in
/// the JVM's slot `arg`.
///
/// \param arg
///   The local variable slot
/// \param type_char
///   The type of the value stored in the slot pointed by `arg`.
/// \param address
///   Bytecode address used to find a variable that the LVT declares to be live
///   and living in the slot pointed by `arg` for this bytecode.
/// \param do_cast
///   Indicates whether we should return the original symbol_exprt or a
///   typecast_exprt if the type of the symbol_exprt does not equal that
///   represented by `type_char`.
const exprt java_bytecode_convert_methodt::variable(
  const exprt &arg,
  char type_char,
  size_t address,
  java_bytecode_convert_methodt::variable_cast_argumentt do_cast)
{
  irep_idt number=to_constant_expr(arg).get_value();

  std::size_t number_int=safe_string2size_t(id2string(number));
  typet t=java_type_from_char(type_char);
  variablest &var_list=variables[number_int];

  // search variable in list for correct frame / address if necessary
  const variablet &var=
    find_variable_for_slot(address, var_list);

  if(var.symbol_expr.get_identifier().empty())
  {
    // an un-named local variable
    irep_idt base_name="anonlocal::"+id2string(number)+type_char;
    irep_idt identifier=id2string(current_method)+"::"+id2string(base_name);

    symbol_exprt result(identifier, t);
    result.set(ID_C_base_name, base_name);
    used_local_names.insert(result);
    return result;
  }
  else
  {
    exprt result=var.symbol_expr;
    if(do_cast==CAST_AS_NEEDED && t!=result.type())
      result=typecast_exprt(result, t);
    return result;
  }
}

/// This creates a method symbol in the symtab, but doesn't actually perform
/// method conversion just yet. The caller should call
/// java_bytecode_convert_method later to give the symbol/method a body.
/// \par parameters: `class_symbol`: class this method belongs to
/// `method_identifier`: fully qualified method name, including type signature
///   (e.g. "x.y.z.f:(I)")
/// `m`: parsed method object to convert
/// `symbol_table`: global symbol table (will be modified)
void java_bytecode_convert_method_lazy(
  const symbolt &class_symbol,
  const irep_idt &method_identifier,
  const java_bytecode_parse_treet::methodt &m,
  symbol_tablet &symbol_table)
{
  symbolt method_symbol;
  typet member_type=java_type_from_string(m.signature);

  method_symbol.name=method_identifier;
  method_symbol.base_name=m.base_name;
  method_symbol.mode=ID_java;
  method_symbol.location=m.source_location;
  method_symbol.location.set_function(method_identifier);
  if(m.is_public)
    member_type.set(ID_access, ID_public);
  else if(m.is_protected)
    member_type.set(ID_access, ID_protected);
  else if(m.is_private)
    member_type.set(ID_access, ID_private);
  else
    member_type.set(ID_access, ID_default);

  if(method_symbol.base_name=="<init>")
  {
    method_symbol.pretty_name=
      id2string(class_symbol.pretty_name)+"."+
      id2string(class_symbol.base_name)+"()";
    member_type.set(ID_constructor, true);
  }
  else
    method_symbol.pretty_name=
      id2string(class_symbol.pretty_name)+"."+
      id2string(m.base_name)+"()";

  // do we need to add 'this' as a parameter?
  if(!m.is_static)
  {
    code_typet &code_type=to_code_type(member_type);
    code_typet::parameterst &parameters=code_type.parameters();
    code_typet::parametert this_p;
    const reference_typet object_ref_type(symbol_typet(class_symbol.name));
    this_p.type()=object_ref_type;
    this_p.set_this();
    parameters.insert(parameters.begin(), this_p);
  }

  method_symbol.type=member_type;
  symbol_table.add(method_symbol);
}

void java_bytecode_convert_methodt::convert(
  const symbolt &class_symbol,
  const methodt &m)
{
  // Construct the fully qualified method name
  // (e.g. "my.package.ClassName.myMethodName:(II)I") and query the symbol table
  // to retrieve the symbol (constructed by java_bytecode_convert_method_lazy)
  // associated to the method
  const irep_idt method_identifier=
    id2string(class_symbol.name)+"."+id2string(m.name)+":"+m.signature;
  method_id=method_identifier;

  const auto &old_sym=symbol_table.lookup(method_identifier);

  // Obtain a std::vector of code_typet::parametert objects from the
  // (function) type of the symbol
  typet member_type=old_sym.type;
  code_typet &code_type=to_code_type(member_type);
  method_return_type=code_type.return_type();
  code_typet::parameterst &parameters=code_type.parameters();

  // Determine the number of local variable slots used by the JVM to maintan the
  // formal parameters
  slots_for_parameters=java_method_parameter_slots(code_type);

  debug() << "Generating codet: class "
             << class_symbol.name << ", method "
             << m.name << eom;

  // We now set up the local variables for the method parameters
  variables.clear();

  // Find parameter names in the local variable table:
  for(const auto &v : m.local_variable_table)
  {
    // Skip this variable if it is not a method parameter
    if(!is_parameter(v))
      continue;

    // Construct a fully qualified name for the parameter v,
    // e.g. my.package.ClassName.myMethodName:(II)I::anIntParam, and then a
    // symbol_exprt with the parameter and its type
    typet t=java_type_from_string(v.signature);
    std::ostringstream id_oss;
    id_oss << method_id << "::" << v.name;
    irep_idt identifier(id_oss.str());
    symbol_exprt result(identifier, t);
    result.set(ID_C_base_name, v.name);

    // Create a new variablet in the variables vector; in fact this entry will
    // be rewritten below in the loop that iterates through the method
    // parameters; the only field that seem to be useful to write here is the
    // symbol_expr, others will be rewritten
    variables[v.index].push_back(variablet());
    auto &newv=variables[v.index].back();
    newv.symbol_expr=result;
    newv.start_pc=v.start_pc;
    newv.length=v.length;
  }

  // The variables is a expanding_vectort, and the loop above may have expanded
  // the vector introducing gaps where the entries are empty vectors. We now
  // make sure that the vector of each LV slot contains exactly one variablet,
  // possibly default-initialized
  std::size_t param_index=0;
  for(const auto &param : parameters)
  {
    variables[param_index].resize(1);
    param_index+=java_local_variable_slots(param.type());
  }
  INVARIANT(
    param_index==slots_for_parameters,
    "java_parameter_count and local computation must agree");

  // Assign names to parameters
  param_index=0;
  for(auto &param : parameters)
  {
    irep_idt base_name, identifier;

    // Construct a sensible base name (base_name) and a fully qualified name
    // (identifier) for every parameter of the method under translation,
    // regardless of whether we have an LVT or not; and assign it to the
    // parameter object (which is stored in the type of the symbol, not in the
    // symbol table)
    if(param_index==0 && param.get_this())
    {
      // my.package.ClassName.myMethodName:(II)I::this
      base_name="this";
      identifier=id2string(method_identifier)+"::"+id2string(base_name);
    }
    else
    {
      // if already present in the LVT ...
      base_name=variables[param_index][0].symbol_expr.get(ID_C_base_name);
      identifier=variables[param_index][0].symbol_expr.get(ID_identifier);

      // ... then base_name will not be empty
      if(base_name.empty())
      {
        // my.package.ClassName.myMethodName:(II)I::argNT, where N is the local
        // variable slot where the parameter is stored and T is a character
        // indicating the type
        const typet &type=param.type();
        char suffix=java_char_from_type(type);
        base_name="arg"+std::to_string(param_index)+suffix;
        identifier=id2string(method_identifier)+"::"+id2string(base_name);
      }
    }
    param.set_base_name(base_name);
    param.set_identifier(identifier);

    // Build a new symbol for the parameter and add it to the symbol table
    parameter_symbolt parameter_symbol;
    parameter_symbol.base_name=base_name;
    parameter_symbol.mode=ID_java;
    parameter_symbol.name=identifier;
    parameter_symbol.type=param.type();
    symbol_table.add(parameter_symbol);

    // Add as a JVM local variable
    variables[param_index][0].symbol_expr=parameter_symbol.symbol_expr();
    variables[param_index][0].is_parameter=true;
    variables[param_index][0].start_pc=0;
    variables[param_index][0].length=std::numeric_limits<size_t>::max();
    param_index+=java_local_variable_slots(param.type());
  }

  // The parameter slots detected in this function should agree with what
  // java_parameter_count() thinks about this method
  INVARIANT(
    param_index==slots_for_parameters,
    "java_parameter_count and local computation must agree");

  const bool is_virtual=!m.is_static && !m.is_final;

  // Construct a methodt, which lives within the class type; this object is
  // never used for anything useful and could be removed
  class_typet::methodt method;
  method.set_base_name(m.base_name);
  method.set_name(method_identifier);
  method.set(ID_abstract, m.is_abstract);
  method.set(ID_is_virtual, is_virtual);
  method.type()=member_type;
  if(is_constructor(method))
    method.set(ID_constructor, true);

  // we add the symbol for the method
  symbolt method_symbol;
  method_symbol.name=method.get_name();
  method_symbol.base_name=method.get_base_name();
  method_symbol.mode=ID_java;
  method_symbol.location=m.source_location;
  method_symbol.location.set_function(method_identifier);

  // Set up the pretty name for the method entry in the symbol table.
  // The pretty name of a constructor includes the base name of the class
  // instead of the internal method name "<init>". For regular methods, it's
  // just the base name of the method.
  if(method.get_base_name()=="<init>")
    method_symbol.pretty_name=id2string(class_symbol.pretty_name)+"."+
                              id2string(class_symbol.base_name)+"()";
  else
    method_symbol.pretty_name=id2string(class_symbol.pretty_name)+"."+
                              id2string(method.get_base_name())+"()";

  method_symbol.type=member_type;
  if(is_constructor(method))
    method_symbol.type.set(ID_constructor, true);

  current_method=method_symbol.name;
  method_has_this=code_type.has_this();
  if((!m.is_abstract) && (!m.is_native))
    method_symbol.value=convert_instructions(m, code_type, method_symbol.name);

  // Replace the existing stub symbol with the real deal:
  const auto s_it=symbol_table.symbols.find(method.get_name());
  INVARIANT(
    s_it!=symbol_table.symbols.end(),
    "the symbol was there earlier on this function; it must be there now");
  symbol_table.symbols.erase(s_it);

  // Insert the method symbol in the symbol table
  symbol_table.add(method_symbol);
}

const bytecode_infot &java_bytecode_convert_methodt::get_bytecode_info(
  const irep_idt &statement)
{
  for(const bytecode_infot *p=bytecode_info; p->mnemonic!=0; p++)
    if(statement==p->mnemonic)
      return *p;

  error() << "failed to find bytecode mnemonic `"
          << statement << '\'' << eom;
  throw 0;
}

static irep_idt get_if_cmp_operator(const irep_idt &stmt)
{
  if(stmt==patternt("if_?cmplt"))
    return ID_lt;
  if(stmt==patternt("if_?cmple"))
    return ID_le;
  if(stmt==patternt("if_?cmpgt"))
    return ID_gt;
  if(stmt==patternt("if_?cmpge"))
    return ID_ge;
  if(stmt==patternt("if_?cmpeq"))
    return ID_equal;
  if(stmt==patternt("if_?cmpne"))
    return ID_notequal;

  throw "unhandled java comparison instruction";
}

static member_exprt to_member(const exprt &pointer, const exprt &fieldref)
{
  symbol_typet class_type(fieldref.get(ID_class));

  exprt pointer2=
    typecast_exprt(pointer, pointer_typet(class_type));

  const dereference_exprt obj_deref(pointer2, class_type);

  member_exprt member_expr(
    obj_deref,
    fieldref.get(ID_component_name),
    fieldref.type());

  // tag it so it's easy to identify during instrumentation
  member_expr.set(ID_java_member_access, true);
  return member_expr;
}

/// Find all goto statements in 'repl' that target 'old_label' and redirect them
/// to 'new_label'.
/// \par parameters: 'repl', a block of code in which to perform replacement,
///   and
/// an old_label that should be replaced throughout by new_label.
/// \return None (side-effects on repl)
void java_bytecode_convert_methodt::replace_goto_target(
  codet &repl,
  const irep_idt &old_label,
  const irep_idt &new_label)
{
  const auto &stmt=repl.get_statement();
  if(stmt==ID_goto)
  {
    auto &g=to_code_goto(repl);
    if(g.get_destination()==old_label)
      g.set_destination(new_label);
  }
  else
  {
    for(auto &op : repl.operands())
      if(op.id()==ID_code)
        replace_goto_target(to_code(op), old_label, new_label);
  }
}

/// 'tree' describes a tree of code_blockt objects; this_block is the
/// corresponding block (thus they are both trees with the same shape). The
/// caller is looking for the single block in the tree that most closely
/// encloses bytecode address range [address_start,address_limit).
/// 'next_block_start_address' is the start address of 'tree's successor sibling
/// and is used to determine when the range spans out of its bounds.
/// \par parameters: 'tree', a code block descriptor, and 'this_block', the
///   corresponding
/// actual code_blockt. 'address_start' and 'address_limit', the Java
/// bytecode offsets searched for. 'next_block_start_address', the
/// bytecode offset of tree/this_block's successor sibling, or UINT_MAX
/// if none exists.
/// \return Returns the code_blockt most closely enclosing the given address
///   range.
code_blockt &java_bytecode_convert_methodt::get_block_for_pcrange(
  block_tree_nodet &tree,
  code_blockt &this_block,
  unsigned address_start,
  unsigned address_limit,
  unsigned next_block_start_address)
{
  address_mapt dummy;
  return get_or_create_block_for_pcrange(
    tree,
    this_block,
    address_start,
    address_limit,
    next_block_start_address,
    dummy,
    false);
}

/// As above, but this version can additionally create a new branch in the
/// block_tree-node and code_blockt trees to envelop the requested address
/// range. For example, if the tree was initially flat, with nodes (1-10),
/// (11-20), (21-30) and the caller asked for range 13-28, this would build a
/// surrounding tree node, leaving the tree of shape (1-10), ^( (11-20), (21-30)
/// )^, and return a reference to the new branch highlighted with ^^. 'tree' and
/// 'this_block' trees are always maintained with equal shapes. ('this_block'
/// may additionally contain code_declt children which are ignored for this
/// purpose)
/// \par parameters: See above, plus the bytecode address map 'amap' and
///   'allow_merge'
/// which is always true except when called from get_block_for_pcrange
/// \return See above, plus potential side-effects on 'tree' and 'this_block' as
///   descibed in 'Purpose'
code_blockt &java_bytecode_convert_methodt::get_or_create_block_for_pcrange(
  block_tree_nodet &tree,
  code_blockt &this_block,
  unsigned address_start,
  unsigned address_limit,
  unsigned next_block_start_address,
  const address_mapt &amap,
  bool allow_merge)
{
  // Check the tree shape invariant:
  assert(tree.branch.size()==tree.branch_addresses.size());

  // If there are no child blocks, return this.
  if(tree.leaf)
    return this_block;
  assert(!tree.branch.empty());

  // Find child block starting > address_start:
  const auto afterstart=
    std::upper_bound(
      tree.branch_addresses.begin(),
      tree.branch_addresses.end(),
      address_start);
  assert(afterstart!=tree.branch_addresses.begin());
  auto findstart=afterstart;
  --findstart;
  auto child_offset=
    std::distance(tree.branch_addresses.begin(), findstart);

  // Find child block starting >= address_limit:
  auto findlim=
    std::lower_bound(
      tree.branch_addresses.begin(),
      tree.branch_addresses.end(),
      address_limit);
  unsigned findlim_block_start_address=
    findlim==tree.branch_addresses.end() ?
    next_block_start_address :
    (*findlim);

  // If all children are in scope, return this.
  if(findstart==tree.branch_addresses.begin() &&
     findlim==tree.branch_addresses.end())
    return this_block;

  // Find the child code_blockt where the queried range begins:
  auto child_iter=this_block.operands().begin();
  // Skip any top-of-block declarations;
  // all other children are labelled subblocks.
  while(child_iter!=this_block.operands().end() &&
        to_code(*child_iter).get_statement()==ID_decl)
    ++child_iter;
  assert(child_iter!=this_block.operands().end());
  std::advance(child_iter, child_offset);
  assert(child_iter!=this_block.operands().end());
  auto &child_label=to_code_label(to_code(*child_iter));
  auto &child_block=to_code_block(child_label.code());

  bool single_child(afterstart==findlim);
  if(single_child)
  {
    // Range wholly contained within a child block
    return get_or_create_block_for_pcrange(
      tree.branch[child_offset],
      child_block,
      address_start,
      address_limit,
      findlim_block_start_address,
      amap,
      allow_merge);
  }

  // Otherwise we're being asked for a range of subblocks, but not all of them.
  // If it's legal to draw a new lexical scope around the requested subset,
  // do so; otherwise just return this block.

  // This can be a new lexical scope if all incoming edges target the
  // new block header, or come from within the suggested new block.

  // If modifying the block tree is forbidden, give up and return this:
  if(!allow_merge)
    return this_block;

  // Check for incoming control-flow edges targeting non-header
  // blocks of the new proposed block range:
  auto checkit=amap.find(*findstart);
  assert(checkit!=amap.end());
  ++checkit; // Skip the header, which can have incoming edges from outside.
  for(;
      checkit!=amap.end() && (checkit->first)<(findlim_block_start_address);
      ++checkit)
  {
    for(auto p : checkit->second.predecessors)
    {
      if(p<(*findstart) || p>=findlim_block_start_address)
      {
        debug() << "Warning: refusing to create lexical block spanning "
                << (*findstart) << "-" << findlim_block_start_address
                << " due to incoming edge " << p << " -> "
                << checkit->first << eom;
        return this_block;
      }
    }
  }

  // All incoming edges are acceptable! Create a new block wrapping
  // the relevant children. Borrow the header block's label, and redirect
  // any block-internal edges to target the inner header block.

  const irep_idt child_label_name=child_label.get_label();
  std::string new_label_str=as_string(child_label_name);
  new_label_str+='$';
  irep_idt new_label_irep(new_label_str);

  code_labelt newlabel(child_label_name, code_blockt());
  code_blockt &newblock=to_code_block(newlabel.code());
  auto nblocks=std::distance(findstart, findlim);
  assert(nblocks>=2);
  debug() << "Combining " << std::distance(findstart, findlim)
          << " blocks for addresses " << (*findstart) << "-"
          << findlim_block_start_address << eom;

  // Make a new block containing every child of interest:
  auto &this_block_children=this_block.operands();
  assert(tree.branch.size()==this_block_children.size());
  for(auto blockidx=child_offset, blocklim=child_offset+nblocks;
      blockidx!=blocklim;
      ++blockidx)
    newblock.move_to_operands(this_block_children[blockidx]);

  // Relabel the inner header:
  to_code_label(to_code(newblock.operands()[0])).set_label(new_label_irep);
  // Relabel internal gotos:
  replace_goto_target(newblock, child_label_name, new_label_irep);

  // Remove the now-empty sibling blocks:
  auto delfirst=this_block_children.begin();
  std::advance(delfirst, child_offset+1);
  auto dellim=delfirst;
  std::advance(dellim, nblocks-1);
  this_block_children.erase(delfirst, dellim);
  this_block_children[child_offset].swap(newlabel);

  // Perform the same transformation on the index tree:
  block_tree_nodet newnode;
  auto branchstart=tree.branch.begin();
  std::advance(branchstart, child_offset);
  auto branchlim=branchstart;
  std::advance(branchlim, nblocks);
  for(auto branchiter=branchstart; branchiter!=branchlim; ++branchiter)
    newnode.branch.push_back(std::move(*branchiter));
  ++branchstart;
  tree.branch.erase(branchstart, branchlim);

  assert(tree.branch.size()==this_block_children.size());

  auto branchaddriter=tree.branch_addresses.begin();
  std::advance(branchaddriter, child_offset);
  auto branchaddrlim=branchaddriter;
  std::advance(branchaddrlim, nblocks);
  newnode.branch_addresses.insert(
    newnode.branch_addresses.begin(),
    branchaddriter,
    branchaddrlim);

  ++branchaddriter;
  tree.branch_addresses.erase(branchaddriter, branchaddrlim);

  tree.branch[child_offset]=std::move(newnode);

  assert(tree.branch.size()==tree.branch_addresses.size());

  return
    to_code_block(
      to_code_label(
        to_code(this_block_children[child_offset])).code());
}

static void gather_symbol_live_ranges(
  unsigned pc,
  const exprt &e,
  std::map<irep_idt, java_bytecode_convert_methodt::variablet> &result)
{
  if(e.id()==ID_symbol)
  {
    const auto &symexpr=to_symbol_expr(e);
    auto findit=
      result.insert({ // NOLINT(whitespace/braces)
        symexpr.get_identifier(),
        java_bytecode_convert_methodt::variablet()});
    auto &var=findit.first->second;
    if(findit.second)
    {
      var.symbol_expr=symexpr;
      var.start_pc=pc;
      var.length=1;
    }
    else
    {
      if(pc<var.start_pc)
      {
        var.length+=(var.start_pc-pc);
        var.start_pc=pc;
      }
      else
      {
        var.length=std::max(var.length, (pc-var.start_pc)+1);
      }
    }
  }
  else
  {
    forall_operands(it, e)
      gather_symbol_live_ranges(pc, *it, result);
  }
}

/// See above
/// \par parameters: `se`: Symbol expression referring to a static field
/// `basename`: The static field's basename
/// \return Creates a symbol table entry for the static field if one doesn't
///   exist already.
void java_bytecode_convert_methodt::check_static_field_stub(
  const symbol_exprt &symbol_expr,
  const irep_idt &basename)
{
  const auto &id=symbol_expr.get_identifier();
  if(symbol_table.symbols.find(id)==symbol_table.symbols.end())
  {
    // Create a stub, to be overwritten if/when the real class is loaded.
    symbolt new_symbol;
    new_symbol.is_static_lifetime=true;
    new_symbol.is_lvalue=true;
    new_symbol.is_state_var=true;
    new_symbol.name=id;
    new_symbol.base_name=basename;
    new_symbol.type=symbol_expr.type();
    new_symbol.pretty_name=new_symbol.name;
    new_symbol.mode=ID_java;
    new_symbol.is_type=false;
    new_symbol.value.make_nil();
    symbol_table.add(new_symbol);
  }
}

/// Determine whether a `new` or static access against `classname` should be
/// prefixed with a static initialization check.
/// \param classname: Class name
/// \return Returns true if the given class or one of its parents has a static
///   initializer
bool java_bytecode_convert_methodt::class_needs_clinit(
  const irep_idt &classname)
{
  auto findit_any=any_superclass_has_clinit_method.insert({classname, false});
  if(!findit_any.second)
    return findit_any.first->second;

  auto findit_here=class_has_clinit_method.insert({classname, false});
  if(findit_here.second)
  {
    const irep_idt &clinit_name=id2string(classname)+".<clinit>:()V";
    findit_here.first->second=symbol_table.symbols.count(clinit_name);
  }
  if(findit_here.first->second)
  {
    findit_any.first->second=true;
    return true;
  }
  auto findit_symbol=symbol_table.symbols.find(classname);
  // Stub class?
  if(findit_symbol==symbol_table.symbols.end())
  {
    warning() << "SKIPPED: " << classname << eom;
    return false;
  }
  const symbolt &class_symbol=symbol_table.lookup(classname);
  for(const auto &base : to_class_type(class_symbol.type).bases())
  {
    if(class_needs_clinit(to_symbol_type(base.type()).get_identifier()))
    {
      findit_any.first->second=true;
      return true;
    }
  }
  return false;
}

/// Create a ::clinit_wrapper the first time a static initializer might be
/// called. The wrapper method checks whether static init has already taken
/// place, calls the actual <clinit> method if not, and initializes super-
/// classes and interfaces.
/// \param classname: Class name
/// \return Returns a symbol_exprt pointing to the given class' clinit wrapper
///   if one is required, or nil otherwise.
exprt java_bytecode_convert_methodt::get_or_create_clinit_wrapper(
  const irep_idt &classname)
{
  if(!class_needs_clinit(classname))
    return static_cast<const exprt &>(get_nil_irep());

  const irep_idt &clinit_wrapper_name=
    id2string(classname)+"::clinit_wrapper";
  auto findit=symbol_table.symbols.find(clinit_wrapper_name);
  if(findit!=symbol_table.symbols.end())
    return findit->second.symbol_expr();

  // Create the wrapper now:
  const irep_idt &already_run_name=
    id2string(classname)+"::clinit_already_run";
  symbolt already_run_symbol;
  already_run_symbol.name=already_run_name;
  already_run_symbol.pretty_name=already_run_name;
  already_run_symbol.base_name="clinit_already_run";
  already_run_symbol.type=bool_typet();
  already_run_symbol.value=false_exprt();
  already_run_symbol.is_lvalue=true;
  already_run_symbol.is_state_var=true;
  already_run_symbol.is_static_lifetime=true;
  already_run_symbol.mode=ID_java;
  symbol_table.add(already_run_symbol);

  equal_exprt check_already_run(
    already_run_symbol.symbol_expr(),
    false_exprt());

  code_ifthenelset wrapper_body;
  wrapper_body.cond()=check_already_run;
  code_blockt init_body;
  // Note already-run is set *before* calling clinit, in order to prevent
  // recursion in clinit methods.
  code_assignt set_already_run(already_run_symbol.symbol_expr(), true_exprt());
  init_body.move_to_operands(set_already_run);
  const irep_idt &real_clinit_name=id2string(classname)+".<clinit>:()V";
  const symbolt &class_symbol=symbol_table.lookup(classname);

  auto findsymit=symbol_table.symbols.find(real_clinit_name);
  if(findsymit!=symbol_table.symbols.end())
  {
    code_function_callt call_real_init;
    call_real_init.function()=findsymit->second.symbol_expr();
    init_body.move_to_operands(call_real_init);
  }

  for(const auto &base : to_class_type(class_symbol.type).bases())
  {
    const auto base_name=to_symbol_type(base.type()).get_identifier();
    exprt base_init_routine=get_or_create_clinit_wrapper(base_name);
    if(base_init_routine.is_nil())
      continue;
    code_function_callt call_base;
    call_base.function()=base_init_routine;
    init_body.move_to_operands(call_base);
  }

  wrapper_body.then_case()=init_body;

  symbolt wrapper_method_symbol;
  code_typet wrapper_method_type;
  wrapper_method_type.return_type()=void_typet();
  wrapper_method_symbol.name=clinit_wrapper_name;
  wrapper_method_symbol.pretty_name=clinit_wrapper_name;
  wrapper_method_symbol.base_name="clinit_wrapper";
  wrapper_method_symbol.type=wrapper_method_type;
  wrapper_method_symbol.value=wrapper_body;
  wrapper_method_symbol.mode=ID_java;
  symbol_table.add(wrapper_method_symbol);
  return wrapper_method_symbol.symbol_expr();
}

/// Each static access to classname should be prefixed with a check for
/// necessary static init; this returns a call implementing that check.
/// \param classname: Class name
/// \return Returns a function call to the given class' static initializer
///   wrapper if one is needed, or a skip instruction otherwise.
codet java_bytecode_convert_methodt::get_clinit_call(
  const irep_idt &classname)
{
  exprt callee=get_or_create_clinit_wrapper(classname);
  if(callee.is_nil())
    return code_skipt();
  code_function_callt ret;
  ret.function()=callee;
  return ret;
}

static unsigned get_bytecode_type_width(const typet &ty)
{
  if(ty.id()==ID_pointer)
    return 32;
  return ty.get_unsigned_int(ID_width);
}

/// Merge code's source location with source_location, and recursively
/// do the same to operand code. Typically this is used for a code_blockt
/// as is generated for some Java operations such as "putstatic", but will
/// also work if they generate conditionals, loops, etc.
/// Merge means that any fields already set in code.add_source_location()
/// remain so; any new ones from source_location are added.
static void merge_source_location_rec(
  codet &code,
  const source_locationt &source_location)
{
  code.add_source_location().merge(source_location);
  for(exprt &op : code.operands())
  {
    if(op.id()==ID_code)
      merge_source_location_rec(to_code(op), source_location);
  }
}

codet java_bytecode_convert_methodt::convert_instructions(
  const methodt &method,
  const code_typet &method_type,
  const irep_idt &method_name)
{
  const instructionst &instructions=method.instructions;

  // Run a worklist algorithm, assuming that the bytecode has not
  // been tampered with. See "Leroy, X. (2003). Java bytecode
  // verification: algorithms and formalizations. Journal of Automated
  // Reasoning, 30(3-4), 235-269." for a more complete treatment.

  // first pass: get targets and map addresses to instructions

  address_mapt address_map;
  std::set<unsigned> targets;

  std::vector<unsigned> jsr_ret_targets;
  std::vector<instructionst::const_iterator> ret_instructions;

  for(instructionst::const_iterator
      i_it=instructions.begin();
      i_it!=instructions.end();
      i_it++)
  {
    converted_instructiont ins=converted_instructiont(i_it, code_skipt());
    std::pair<address_mapt::iterator, bool> a_entry=
      address_map.insert(std::make_pair(i_it->address, ins));
    assert(a_entry.second);
    // addresses are strictly increasing, hence we must have inserted
    // a new maximal key
    assert(a_entry.first==--address_map.end());

    if(i_it->statement!="goto" &&
       i_it->statement!="return" &&
       !(i_it->statement==patternt("?return")) &&
       i_it->statement!="athrow" &&
       i_it->statement!="jsr" &&
       i_it->statement!="jsr_w" &&
       i_it->statement!="ret")
    {
      instructionst::const_iterator next=i_it;
      if(++next!=instructions.end())
        a_entry.first->second.successors.push_back(next->address);
    }

    if(i_it->statement=="athrow" ||
       i_it->statement=="invokestatic" ||
       i_it->statement=="invokevirtual" ||
       i_it->statement=="invokespecial" ||
       i_it->statement=="invokeinterface")
    {
      // find the corresponding try-catch blocks and add the handlers
      // to the targets
      for(const auto &exception_row : method.exception_table)
      {
        if(i_it->address>=exception_row.start_pc &&
           i_it->address<exception_row.end_pc)
        {
          a_entry.first->second.successors.push_back(
            exception_row.handler_pc);
          targets.insert(exception_row.handler_pc);
        }
      }
    }

    if(i_it->statement=="goto" ||
       i_it->statement==patternt("if_?cmp??") ||
       i_it->statement==patternt("if??") ||
       i_it->statement=="ifnonnull" ||
       i_it->statement=="ifnull" ||
       i_it->statement=="jsr" ||
       i_it->statement=="jsr_w")
    {
      assert(!i_it->args.empty());

      const unsigned target=safe_string2unsigned(
        id2string(to_constant_expr(i_it->args[0]).get_value()));
      targets.insert(target);

      a_entry.first->second.successors.push_back(target);

      if(i_it->statement=="jsr" ||
         i_it->statement=="jsr_w")
      {
        instructionst::const_iterator next=i_it+1;
        assert(
          next!=instructions.end() &&
          "jsr without valid return address?");
        targets.insert(next->address);
        jsr_ret_targets.push_back(next->address);
      }
    }
    else if(i_it->statement=="tableswitch" ||
            i_it->statement=="lookupswitch")
    {
      bool is_label=true;
      for(const auto &arg : i_it->args)
      {
        if(is_label)
        {
          const unsigned target=safe_string2unsigned(
            id2string(to_constant_expr(arg).get_value()));
          targets.insert(target);
          a_entry.first->second.successors.push_back(target);
        }
        is_label=!is_label;
      }
    }
    else if(i_it->statement=="ret")
    {
      // Finish these later, once we've seen all jsr instructions.
      ret_instructions.push_back(i_it);
    }
  }

  // Draw edges from every `ret` to every `jsr` successor. Could do better with
  // flow analysis to distinguish multiple subroutines within the same function.
  for(const auto retinst : ret_instructions)
  {
    auto &a_entry=address_map.at(retinst->address);
    a_entry.successors.insert(
      a_entry.successors.end(),
      jsr_ret_targets.begin(),
      jsr_ret_targets.end());
  }

  for(const auto &address : address_map)
  {
    for(unsigned s : address.second.successors)
    {
      address_mapt::iterator a_it=address_map.find(s);
      assert(a_it!=address_map.end());

      a_it->second.predecessors.insert(address.first);
    }
  }

  // Clean the list of temporary variables created by a call to `tmp_variable`.
  // These are local variables in the goto function used to represent temporary
  // values of the JVM operand stack, newly allocated objects before the
  // constructor is called, ...
  tmp_vars.clear();

  // Now that the control flow graph is built, set up our local variables
  // (these require the graph to determine live ranges)
  setup_local_variables(method, address_map);

  std::set<unsigned> working_set;

  if(!instructions.empty())
    working_set.insert(instructions.front().address);

  while(!working_set.empty())
  {
    std::set<unsigned>::iterator cur=working_set.begin();
    address_mapt::iterator a_it=address_map.find(*cur);
    assert(a_it!=address_map.end());
    unsigned cur_pc=*cur;
    working_set.erase(cur);

    if(a_it->second.done)
      continue;
    working_set
      .insert(a_it->second.successors.begin(), a_it->second.successors.end());

    instructionst::const_iterator i_it=a_it->second.source;
    stack.swap(a_it->second.stack);
    a_it->second.stack.clear();
    codet &c=a_it->second.code;

    assert(
      stack.empty() ||
      a_it->second.predecessors.size()<=1 ||
      has_prefix(
        stack.front().get_string(ID_C_base_name),
        "$stack"));

    irep_idt statement=i_it->statement;
    exprt arg0=i_it->args.size()>=1?i_it->args[0]:nil_exprt();
    exprt arg1=i_it->args.size()>=2?i_it->args[1]:nil_exprt();

    const bytecode_infot &bytecode_info=get_bytecode_info(statement);

    // deal with _idx suffixes
    if(statement.size()>=2 &&
       statement[statement.size()-2]=='_' &&
       isdigit(statement[statement.size()-1]))
    {
      arg0=constant_exprt(
        std::string(id2string(statement), statement.size()-1, 1),
        integer_typet());
      statement=std::string(id2string(statement), 0, statement.size()-2);
    }

    auto it=method.exception_table.begin();
    for(; it!=method.exception_table.end(); ++it)
    {
      if(cur_pc==it->handler_pc)
      {
        // at the beginning of a handler, clear the stack and
        // push the corresponding exceptional return variable
        stack.clear();
        auxiliary_symbolt new_symbol;
        new_symbol.is_static_lifetime=true;
        // generate the name of the exceptional return variable
        const std::string &exceptional_var_name=
          id2string(method_name)+
          EXC_SUFFIX;
        new_symbol.base_name=exceptional_var_name;
        new_symbol.name=exceptional_var_name;
        new_symbol.type=typet(ID_pointer, empty_typet());
        new_symbol.mode=ID_java;
        symbol_table.add(new_symbol);
        stack.push_back(new_symbol.symbol_expr());
      }
    }

    exprt::operandst op=pop(bytecode_info.pop);
    exprt::operandst results;
    results.resize(bytecode_info.push, nil_exprt());

    if(statement=="aconst_null")
    {
      assert(results.size()==1);
      results[0]=null_pointer_exprt(java_reference_type(void_typet()));
    }
    else if(statement=="athrow")
    {
      assert(op.size()==1 && results.size()==1);

      side_effect_expr_throwt throw_expr;
      throw_expr.add_source_location()=i_it->source_location;
      throw_expr.copy_to_operands(op[0]);
      c=code_expressiont(throw_expr);
      results[0]=op[0];
    }
    else if(statement=="checkcast")
    {
      // checkcast throws an exception in case a cast of object
      // on stack to given type fails.
      // The stack isn't modified.
      assert(op.size()==1 && results.size()==1);
      binary_predicate_exprt check(op[0], ID_java_instanceof, arg0);
      code_assertt assert_class(check);
      assert_class.add_source_location().set_comment("Dynamic cast check");
      assert_class.add_source_location().set_property_class("bad-dynamic-cast");
      // we add this assert such that we can recognise it
      // during the instrumentation phase
      c=std::move(assert_class);
      results[0]=op[0];
    }
    else if(statement=="invokedynamic")
    {
      // not used in Java
      code_typet &code_type=to_code_type(arg0.type());
      const code_typet::parameterst &parameters(code_type.parameters());

      pop(parameters.size());

      const typet &return_type=code_type.return_type();

      if(return_type.id()!=ID_empty)
      {
        results.resize(1);
        results[0]=
          zero_initializer(
            return_type,
            i_it->source_location,
            namespacet(symbol_table),
            get_message_handler());
      }
    }
    // replace calls to CProver.assume
    else if(statement=="invokestatic" &&
            id2string(arg0.get(ID_identifier))==
            "java::org.cprover.CProver.assume:(Z)V")
    {
      const code_typet &code_type=to_code_type(arg0.type());
      // sanity check: function has the right number of args
      assert(code_type.parameters().size()==1);

      exprt operand = pop(1)[0];
      // we may need to adjust the type of the argument
      if(operand.type()!=bool_typet())
        operand.make_typecast(bool_typet());

      c=code_assumet(operand);
      source_locationt loc=i_it->source_location;
      loc.set_function(method_id);
      c.add_source_location()=loc;
    }
    else if(statement=="invokeinterface" ||
            statement=="invokespecial" ||
            statement=="invokevirtual" ||
            statement=="invokestatic")
    {
      const bool use_this(statement!="invokestatic");
      const bool is_virtual(
        statement=="invokevirtual" || statement=="invokeinterface");

      code_typet &code_type=to_code_type(arg0.type());
      code_typet::parameterst &parameters(code_type.parameters());

      if(use_this)
      {
        if(parameters.empty() || !parameters[0].get_this())
        {
          irep_idt classname=arg0.get(ID_C_class);
          typet thistype=symbol_typet(classname);
          // Note invokespecial is used for super-method calls as well as
          // constructors.
          if(statement=="invokespecial")
          {
            if(as_string(arg0.get(ID_identifier))
               .find("<init>")!=std::string::npos)
            {
              if(lazy_methods)
                lazy_methods->add_needed_class(classname);
              code_type.set(ID_constructor, true);
            }
            else
              code_type.set(ID_java_super_method_call, true);
          }
          pointer_typet object_ref_type(thistype);
          code_typet::parametert this_p(object_ref_type);
          this_p.set_this();
          this_p.set_base_name("this");
          parameters.insert(parameters.begin(), this_p);
        }
      }

      code_function_callt call;
      source_locationt loc=i_it->source_location;
      loc.set_function(method_id);

      call.add_source_location()=loc;
      call.arguments()=pop(parameters.size());

      // double-check a bit
      if(use_this)
      {
        const exprt &this_arg=call.arguments().front();
        assert(this_arg.type().id()==ID_pointer);
      }

      // do some type adjustment for the arguments,
      // as Java promotes arguments
      // Also cast pointers since intermediate locals
      // can be void*.

      for(std::size_t i=0; i<parameters.size(); i++)
      {
        const typet &type=parameters[i].type();
        if(type==java_boolean_type() ||
           type==java_char_type() ||
           type==java_byte_type() ||
           type==java_short_type() ||
           type.id()==ID_pointer)
        {
          assert(i<call.arguments().size());
          if(type!=call.arguments()[i].type())
            call.arguments()[i].make_typecast(type);
        }
      }

      // do some type adjustment for return values

      const typet &return_type=code_type.return_type();

      if(return_type.id()!=ID_empty)
      {
        // return types are promoted in Java
        call.lhs()=tmp_variable("return", return_type);
        exprt promoted=java_bytecode_promotion(call.lhs());
        results.resize(1);
        results[0]=promoted;
      }

      assert(arg0.id()==ID_virtual_function);

      // if we don't have a definition for the called symbol, and we won't
      // inherit a definition from a super-class, create a stub.
      irep_idt id=arg0.get(ID_identifier);
      if(symbol_table.symbols.find(id)==symbol_table.symbols.end() &&
         !(is_virtual && is_method_inherited(arg0.get(ID_C_class), id)))
      {
        symbolt symbol;
        symbol.name=id;
        symbol.base_name=arg0.get(ID_C_base_name);
        symbol.pretty_name=
          id2string(arg0.get(ID_C_class)).substr(6)+"."+
          id2string(symbol.base_name)+"()";
        symbol.type=arg0.type();
        symbol.value.make_nil();
        symbol.mode=ID_java;
        assign_parameter_names(
          to_code_type(symbol.type),
          symbol.name,
          symbol_table);

        symbol_table.add(symbol);
      }

      if(is_virtual)
      {
        // dynamic binding
        assert(use_this);
        assert(!call.arguments().empty());
        call.function()=arg0;
        // Populate needed methods later,
        // once we know what object types can exist.
      }
      else
      {
        // static binding
        call.function()=symbol_exprt(arg0.get(ID_identifier), arg0.type());
        if(lazy_methods)
        {
          lazy_methods->add_needed_method(arg0.get(ID_identifier));
          // Calling a static method causes static initialization:
          lazy_methods->add_needed_class(arg0.get(ID_C_class));
        }
      }

      call.function().add_source_location()=loc;

      // Replacing call if it is a function of the Character library,
      // returning the same call otherwise
      c=string_preprocess.replace_character_call(call);

      if(!use_this)
      {
        codet clinit_call=get_clinit_call(arg0.get(ID_C_class));
        if(clinit_call.get_statement()!=ID_skip)
        {
          code_blockt ret_block;
          ret_block.move_to_operands(clinit_call);
          ret_block.move_to_operands(c);
          c=std::move(ret_block);
        }
      }
    }
    else if(statement=="return")
    {
      assert(op.empty() && results.empty());
      c=code_returnt();
    }
    else if(statement==patternt("?return"))
    {
      // Return types are promoted in java, so this might need
      // conversion.
      assert(op.size()==1 && results.empty());
      exprt r=op[0];
      if(r.type()!=method_return_type)
        r=typecast_exprt(r, method_return_type);
      c=code_returnt(r);
    }
    else if(statement==patternt("?astore"))
    {
      assert(op.size()==3 && results.empty());

      char type_char=statement[0];

      exprt pointer=
        typecast_exprt(op[0], java_array_type(type_char));

      const dereference_exprt deref(pointer, pointer.type().subtype());

      const member_exprt data_ptr(
        deref,
        "data",
        pointer_typet(java_type_from_char(type_char)));

      plus_exprt data_plus_offset(data_ptr, op[1], data_ptr.type());
      // tag it so it's easy to identify during instrumentation
      data_plus_offset.set(ID_java_array_access, true);
      typet element_type=data_ptr.type().subtype();
      const dereference_exprt element(data_plus_offset, element_type);

<<<<<<< HEAD
      c=code_assignt(element, op[2]);
      c.add_source_location()=i_it->source_location;
=======
      code_blockt block;
      block.add_source_location()=i_it->source_location;

      save_stack_entries(
        "stack_astore",
        element_type,
        block,
        bytecode_write_typet::ARRAY_REF,
        "");

      codet bounds_check=
        get_array_bounds_check(deref, op[1], i_it->source_location);
      bounds_check.add_source_location()=i_it->source_location;
      block.move_to_operands(bounds_check);
      code_assignt array_put(element, op[2]);
      array_put.add_source_location()=i_it->source_location;
      block.move_to_operands(array_put);
      c=block;
>>>>>>> 32b68ced
    }
    else if(statement==patternt("?store"))
    {
      // store value into some local variable
      assert(op.size()==1 && results.empty());

      exprt var=
        variable(arg0, statement[0], i_it->address, NO_CAST);
      const irep_idt &var_name=to_symbol_expr(var).get_identifier();

      exprt toassign=op[0];
      if('a'==statement[0] && toassign.type()!=var.type())
        toassign=typecast_exprt(toassign, var.type());

      code_blockt block;

      save_stack_entries(
        "stack_store",
        toassign.type(),
        block,
        bytecode_write_typet::VARIABLE,
        var_name);
      code_assignt assign(var, toassign);
      assign.add_source_location()=i_it->source_location;
      block.copy_to_operands(assign);
      c=block;
    }
    else if(statement==patternt("?aload"))
    {
      assert(op.size()==2 && results.size()==1);

      char type_char=statement[0];

      exprt pointer=
        typecast_exprt(op[0], java_array_type(type_char));

      const dereference_exprt deref(pointer, pointer.type().subtype());

      const member_exprt data_ptr(
        deref,
        "data",
        pointer_typet(java_type_from_char(type_char)));

      plus_exprt data_plus_offset(data_ptr, op[1], data_ptr.type());
      // tag it so it's easy to identify during instrumentation
      data_plus_offset.set(ID_java_array_access, true);
      typet element_type=data_ptr.type().subtype();
      dereference_exprt element(data_plus_offset, element_type);
      results[0]=java_bytecode_promotion(element);
    }
    else if(statement==patternt("?load"))
    {
      // load a value from a local variable
      results[0]=
        variable(arg0, statement[0], i_it->address, CAST_AS_NEEDED);
    }
    else if(statement=="ldc" || statement=="ldc_w" ||
            statement=="ldc2" || statement=="ldc2_w")
    {
      assert(op.empty() && results.size()==1);

      // 1) Pushing a String causes a reference to a java.lang.String object
      // to be constructed and pushed onto the operand stack.

      // 2) Pushing an int or a float causes a primitive value to be pushed
      // onto the stack.

      // 3) Pushing a Class constant causes a reference to a java.lang.Class
      // to be pushed onto the operand stack

      if(arg0.id()==ID_java_string_literal)
      {
        // these need to be references to java.lang.String
        results[0]=arg0;
        symbol_typet string_type("java::java.lang.String");
        results[0].type()=pointer_typet(string_type);
      }
      else if(arg0.id()==ID_type)
      {
        irep_idt class_id=arg0.type().get(ID_identifier);
        symbol_typet java_lang_Class("java::java.lang.Class");
        symbol_exprt symbol_expr(
          id2string(class_id)+"@class_model",
          java_lang_Class);
        address_of_exprt address_of_expr(symbol_expr);
        results[0]=address_of_expr;
      }
      else if(arg0.id()==ID_constant)
      {
        results[0]=arg0;
      }
      else
      {
        error() << "unexpected ldc argument" << eom;
        throw 0;
      }
    }
    else if(statement=="goto" || statement=="goto_w")
    {
      assert(op.empty() && results.empty());
      irep_idt number=to_constant_expr(arg0).get_value();
      code_gotot code_goto(label(number));
      c=code_goto;
    }
    else if(statement=="jsr" || statement=="jsr_w")
    {
      // As 'goto', except we must also push the subroutine return address:
      assert(op.empty() && results.size()==1);
      irep_idt number=to_constant_expr(arg0).get_value();
      code_gotot code_goto(label(number));
      c=code_goto;
      results[0]=
        from_integer(
          std::next(i_it)->address,
          unsignedbv_typet(64));
      results[0].type()=pointer_typet(void_typet(), 64);
    }
    else if(statement=="ret")
    {
      // Since we have a bounded target set, make life easier on our analyses
      // and write something like:
      // if(retaddr==5) goto 5; else if(retaddr==10) goto 10; ...
      assert(op.empty() && results.empty());
      c=code_blockt();
      auto retvar=variable(arg0, 'a', i_it->address, NO_CAST);
      assert(!jsr_ret_targets.empty());
      for(size_t idx=0, idxlim=jsr_ret_targets.size(); idx!=idxlim; ++idx)
      {
        irep_idt number=std::to_string(jsr_ret_targets[idx]);
        code_gotot g(label(number));
        g.add_source_location()=i_it->source_location;
        if(idx==idxlim-1)
          c.move_to_operands(g);
        else
        {
          code_ifthenelset branch;
          auto address_ptr=
            from_integer(
              jsr_ret_targets[idx],
              unsignedbv_typet(64));
          address_ptr.type()=pointer_typet(void_typet(), 64);
          branch.cond()=equal_exprt(retvar, address_ptr);
          branch.cond().add_source_location()=i_it->source_location;
          branch.then_case()=g;
          branch.add_source_location()=i_it->source_location;
          c.move_to_operands(branch);
        }
      }
    }
    else if(statement=="iconst_m1")
    {
      assert(results.size()==1);
      results[0]=from_integer(-1, java_int_type());
    }
    else if(statement==patternt("?const"))
    {
      assert(results.size()==1);

      const char type_char=statement[0];
      const bool is_double('d'==type_char);
      const bool is_float('f'==type_char);

      if(is_double || is_float)
      {
        const ieee_float_spect spec(
          is_float?ieee_float_spect::single_precision():
          ieee_float_spect::double_precision());

        ieee_floatt value(spec);
        const typet &arg_type(arg0.type());
        if(ID_integer==arg_type.id())
          value.from_integer(arg0.get_int(ID_value));
        else
          value.from_expr(to_constant_expr(arg0));

        results[0]=value.to_expr();
      }
      else
      {
        const unsigned value(arg0.get_unsigned_int(ID_value));
        const typet type=java_type_from_char(statement[0]);
        results[0]=from_integer(value, type);
      }
    }
    else if(statement==patternt("?ipush"))
    {
      assert(results.size()==1);
      mp_integer int_value;
      bool ret=to_integer(to_constant_expr(arg0), int_value);
      INVARIANT(!ret, "?ipush argument should be an integer");
      results[0]=from_integer(int_value, java_int_type());
    }
    else if(statement==patternt("if_?cmp??"))
    {
      irep_idt number=to_constant_expr(arg0).get_value();
      assert(op.size()==2 && results.empty());

      code_ifthenelset code_branch;
      const irep_idt cmp_op=get_if_cmp_operator(statement);

      binary_relation_exprt condition(op[0], cmp_op, op[1]);

      exprt &lhs(condition.lhs());
      exprt &rhs(condition.rhs());
      const typet &lhs_type(lhs.type());
      if(lhs_type!=rhs.type())
        rhs=typecast_exprt(rhs, lhs_type);

      code_branch.cond()=condition;
      code_branch.cond().add_source_location()=i_it->source_location;
      code_branch.then_case()=code_gotot(label(number));
      code_branch.then_case().add_source_location()=i_it->source_location;
      code_branch.add_source_location()=i_it->source_location;

      c=code_branch;
    }
    else if(statement==patternt("if??"))
    {
      const irep_idt id=
        statement=="ifeq"?ID_equal:
        statement=="ifne"?ID_notequal:
        statement=="iflt"?ID_lt:
        statement=="ifge"?ID_ge:
        statement=="ifgt"?ID_gt:
        statement=="ifle"?ID_le:
        (assert(false), "");

      irep_idt number=to_constant_expr(arg0).get_value();
      assert(op.size()==1 && results.empty());

      code_ifthenelset code_branch;
      code_branch.cond()=
        binary_relation_exprt(op[0], id, from_integer(0, op[0].type()));
      code_branch.cond().add_source_location()=i_it->source_location;
      code_branch.cond().add_source_location().set_function(method_id);
      code_branch.then_case()=code_gotot(label(number));
      code_branch.then_case().add_source_location()=i_it->source_location;
      code_branch.then_case().add_source_location().set_function(method_id);
      code_branch.add_source_location()=i_it->source_location;
      code_branch.add_source_location().set_function(method_id);

      c=code_branch;
    }
    else if(statement==patternt("ifnonnull"))
    {
      irep_idt number=to_constant_expr(arg0).get_value();
      assert(op.size()==1 && results.empty());
      code_ifthenelset code_branch;
      const typecast_exprt lhs(op[0], pointer_typet(empty_typet()));
      const exprt rhs(null_pointer_exprt(to_pointer_type(lhs.type())));
      code_branch.cond()=binary_relation_exprt(lhs, ID_notequal, rhs);
      code_branch.then_case()=code_gotot(label(number));
      code_branch.then_case().add_source_location()=i_it->source_location;
      code_branch.add_source_location()=i_it->source_location;

      c=code_branch;
    }
    else if(statement==patternt("ifnull"))
    {
      assert(op.size()==1 && results.empty());
      irep_idt number=to_constant_expr(arg0).get_value();
      code_ifthenelset code_branch;
      const typecast_exprt lhs(op[0], pointer_typet(empty_typet()));
      const exprt rhs(null_pointer_exprt(to_pointer_type(lhs.type())));
      code_branch.cond()=binary_relation_exprt(lhs, ID_equal, rhs);
      code_branch.then_case()=code_gotot(label(number));
      code_branch.then_case().add_source_location()=i_it->source_location;
      code_branch.add_source_location()=i_it->source_location;

      c=code_branch;
    }
    else if(statement=="iinc")
    {
      code_blockt block;
      block.add_source_location()=i_it->source_location;
      // search variable on stack
      const exprt &locvar=variable(arg0, 'i', i_it->address, NO_CAST);
      save_stack_entries(
        "stack_iinc",
        java_int_type(),
        block,
        bytecode_write_typet::VARIABLE,
        to_symbol_expr(locvar).get_identifier());

      code_assignt code_assign;
      code_assign.lhs()=
        variable(arg0, 'i', i_it->address, NO_CAST);
      code_assign.rhs()=plus_exprt(
        variable(arg0, 'i', i_it->address, CAST_AS_NEEDED),
        typecast_exprt(arg1, java_int_type()));
      block.copy_to_operands(code_assign);
      c=block;
    }
    else if(statement==patternt("?xor"))
    {
      assert(op.size()==2 && results.size()==1);
      results[0]=bitxor_exprt(op[0], op[1]);
    }
    else if(statement==patternt("?or"))
    {
      assert(op.size()==2 && results.size()==1);
      results[0]=bitor_exprt(op[0], op[1]);
    }
    else if(statement==patternt("?and"))
    {
      assert(op.size()==2 && results.size()==1);
      results[0]=bitand_exprt(op[0], op[1]);
    }
    else if(statement==patternt("?shl"))
    {
      assert(op.size()==2 && results.size()==1);
      results[0]=shl_exprt(op[0], op[1]);
    }
    else if(statement==patternt("?shr"))
    {
      assert(op.size()==2 && results.size()==1);
      results[0]=ashr_exprt(op[0], op[1]);
    }
    else if(statement==patternt("?ushr"))
    {
      assert(op.size()==2 && results.size()==1);
      const typet type=java_type_from_char(statement[0]);

      const std::size_t width=type.get_size_t(ID_width);
      typet target=unsignedbv_typet(width);

      const typecast_exprt lhs(op[0], target);
      const typecast_exprt rhs(op[1], target);

      results[0]=typecast_exprt(lshr_exprt(lhs, rhs), op[0].type());
    }
    else if(statement==patternt("?add"))
    {
      assert(op.size()==2 && results.size()==1);
      results[0]=plus_exprt(op[0], op[1]);
    }
    else if(statement==patternt("?sub"))
    {
      assert(op.size()==2 && results.size()==1);
      results[0]=minus_exprt(op[0], op[1]);
    }
    else if(statement==patternt("?div"))
    {
      assert(op.size()==2 && results.size()==1);
      results[0]=div_exprt(op[0], op[1]);
    }
    else if(statement==patternt("?mul"))
    {
      assert(op.size()==2 && results.size()==1);
      results[0]=mult_exprt(op[0], op[1]);
    }
    else if(statement==patternt("?neg"))
    {
      assert(op.size()==1 && results.size()==1);
      results[0]=unary_minus_exprt(op[0], op[0].type());
    }
    else if(statement==patternt("?rem"))
    {
      assert(op.size()==2 && results.size()==1);
      if(statement=="frem" || statement=="drem")
        results[0]=rem_exprt(op[0], op[1]);
      else
        results[0]=mod_exprt(op[0], op[1]);
    }
    else if(statement==patternt("?cmp"))
    {
      assert(op.size()==2 && results.size()==1);

      // The integer result on the stack is:
      //  0 if op[0] equals op[1]
      // -1 if op[0] is less than op[1]
      //  1 if op[0] is greater than op[1]

      const typet t=java_int_type();
      exprt one=from_integer(1, t);
      exprt minus_one=from_integer(-1, t);

      if_exprt greater=if_exprt(
        binary_relation_exprt(op[0], ID_gt, op[1]),
        one,
        minus_one);

      results[0]=
        if_exprt(
          binary_relation_exprt(op[0], ID_equal, op[1]),
          from_integer(0, t),
          greater);
    }
    else if(statement==patternt("?cmp?"))
    {
      assert(op.size()==2 && results.size()==1);
      const floatbv_typet type(
        to_floatbv_type(java_type_from_char(statement[0])));
      const ieee_float_spect spec(type);
      const ieee_floatt nan(ieee_floatt::NaN(spec));
      const constant_exprt nan_expr(nan.to_expr());
      const int nan_value(statement[4]=='l' ? -1 : 1);
      const typet result_type(java_int_type());
      const exprt nan_result(from_integer(nan_value, result_type));

      // (value1 == NaN || value2 == NaN) ?
      //   nan_value : value1  < value2 ? -1 : value2 < value1  1 ? 1 : 0;
      // (value1 == NaN || value2 == NaN) ?
      //   nan_value : value1 == value2 ? 0  : value1 < value2 -1 ? 1 : 0;

      exprt nan_op0=ieee_float_equal_exprt(nan_expr, op[0]);
      exprt nan_op1=ieee_float_equal_exprt(nan_expr, op[1]);
      exprt one=from_integer(1, result_type);
      exprt minus_one=from_integer(-1, result_type);
      results[0]=
        if_exprt(
          or_exprt(nan_op0, nan_op1),
          nan_result,
          if_exprt(
            ieee_float_equal_exprt(op[0], op[1]),
            from_integer(0, result_type),
            if_exprt(
              binary_relation_exprt(op[0], ID_lt, op[1]),
              minus_one,
              one)));
    }
    else if(statement==patternt("?cmpl"))
    {
      assert(op.size()==2 && results.size()==1);
      results[0]=binary_relation_exprt(op[0], ID_lt, op[1]);
    }
    else if(statement=="dup")
    {
      assert(op.size()==1 && results.size()==2);
      results[0]=results[1]=op[0];
    }
    else if(statement=="dup_x1")
    {
      assert(op.size()==2 && results.size()==3);
      results[0]=op[1];
      results[1]=op[0];
      results[2]=op[1];
    }
    else if(statement=="dup_x2")
    {
      assert(op.size()==3 && results.size()==4);
      results[0]=op[2];
      results[1]=op[0];
      results[2]=op[1];
      results[3]=op[2];
    }
    // dup2* behaviour depends on the size of the operands on the
    // stack
    else if(statement=="dup2")
    {
      assert(!stack.empty() && results.empty());

      if(get_bytecode_type_width(stack.back().type())==32)
        op=pop(2);
      else
        op=pop(1);

      results.insert(results.end(), op.begin(), op.end());
      results.insert(results.end(), op.begin(), op.end());
    }
    else if(statement=="dup2_x1")
    {
      assert(!stack.empty() && results.empty());

      if(get_bytecode_type_width(stack.back().type())==32)
        op=pop(3);
      else
        op=pop(2);

      results.insert(results.end(), op.begin()+1, op.end());
      results.insert(results.end(), op.begin(), op.end());
    }
    else if(statement=="dup2_x2")
    {
      assert(!stack.empty() && results.empty());

      if(get_bytecode_type_width(stack.back().type())==32)
        op=pop(2);
      else
        op=pop(1);

      assert(!stack.empty());
      exprt::operandst op2;

      if(get_bytecode_type_width(stack.back().type())==32)
        op2=pop(2);
      else
        op2=pop(1);

      results.insert(results.end(), op.begin(), op.end());
      results.insert(results.end(), op2.begin(), op2.end());
      results.insert(results.end(), op.begin(), op.end());
    }
    else if(statement=="dconst")
    {
      assert(op.empty() && results.size()==1);
    }
    else if(statement=="fconst")
    {
      assert(op.empty() && results.size()==1);
    }
    else if(statement=="getfield")
    {
      assert(op.size()==1 && results.size()==1);
      results[0]=java_bytecode_promotion(to_member(op[0], arg0));
    }
    else if(statement=="getstatic")
    {
      assert(op.empty() && results.size()==1);
      symbol_exprt symbol_expr(arg0.type());
      const auto &field_name=arg0.get_string(ID_component_name);
      symbol_expr.set_identifier(arg0.get_string(ID_class)+"."+field_name);
      if(lazy_methods && arg0.type().id()==ID_symbol)
      {
        lazy_methods->add_needed_class(
          to_symbol_type(arg0.type()).get_identifier());
      }
      results[0]=java_bytecode_promotion(symbol_expr);

      codet clinit_call=get_clinit_call(arg0.get_string(ID_class));
      if(clinit_call.get_statement()!=ID_skip)
        c=clinit_call;
      else if(field_name.find("$assertionsDisabled")!=std::string::npos)
      {
        // set $assertionDisabled to false
        c=code_assignt(symbol_expr, false_exprt());
      }
    }
    else if(statement=="putfield")
    {
      assert(op.size()==2 && results.empty());
      code_blockt block;
      save_stack_entries(
        "stack_field",
        op[1].type(),
        block,
        bytecode_write_typet::FIELD,
        arg0.get(ID_component_name));
      block.copy_to_operands(code_assignt(to_member(op[0], arg0), op[1]));
      c=block;
    }
    else if(statement=="putstatic")
    {
      assert(op.size()==1 && results.empty());
      symbol_exprt symbol_expr(arg0.type());
      const auto &field_name=arg0.get_string(ID_component_name);
      symbol_expr.set_identifier(arg0.get_string(ID_class)+"."+field_name);
      if(lazy_methods && arg0.type().id()==ID_symbol)
      {
        lazy_methods->add_needed_class(
          to_symbol_type(arg0.type()).get_identifier());
      }
<<<<<<< HEAD
      c=code_assignt(symbol_expr, op[0]);
      codet clinit_call=get_clinit_call(arg0.get_string(ID_class));
      if(clinit_call.get_statement()!=ID_skip)
      {
        code_blockt ret_block;
        ret_block.move_to_operands(clinit_call);
        ret_block.move_to_operands(c);
        c=std::move(ret_block);
      }
=======
      code_blockt block;
      block.add_source_location()=i_it->source_location;

      save_stack_entries(
        "stack_static_field",
        symbol_expr.type(),
        block,
        bytecode_write_typet::STATIC_FIELD,
        symbol_expr.get_identifier());
      block.copy_to_operands(code_assignt(symbol_expr, op[0]));
      c=block;
>>>>>>> 32b68ced
    }
    else if(statement==patternt("?2?")) // i2c etc.
    {
      assert(op.size()==1 && results.size()==1);
      results[0]=typecast_exprt(op[0], java_type_from_char(statement[2]));
    }
    else if(statement=="new")
    {
      // use temporary since the stack symbol might get duplicated
      assert(op.empty() && results.size()==1);
      const pointer_typet ref_type(arg0.type());
      exprt java_new_expr=side_effect_exprt(ID_java_new, ref_type);

      if(!i_it->source_location.get_line().empty())
        java_new_expr.add_source_location()=i_it->source_location;

      const exprt tmp=tmp_variable("new", ref_type);
      c=code_assignt(tmp, java_new_expr);
<<<<<<< HEAD
      codet clinit_call=
        get_clinit_call(to_symbol_type(arg0.type()).get_identifier());
      if(clinit_call.get_statement()!=ID_skip)
      {
        code_blockt ret_block;
        ret_block.move_to_operands(clinit_call);
        ret_block.move_to_operands(c);
        c=std::move(ret_block);
      }
=======
      c.add_source_location()=i_it->source_location;
>>>>>>> 32b68ced
      results[0]=tmp;
    }
    else if(statement=="newarray" ||
            statement=="anewarray")
    {
      // the op is the array size
      assert(op.size()==1 && results.size()==1);

      char element_type;

      if(statement=="newarray")
      {
        irep_idt id=arg0.type().id();

        if(id==ID_bool)
          element_type='z';
        else if(id==ID_char)
          element_type='c';
        else if(id==ID_float)
          element_type='f';
        else if(id==ID_double)
          element_type='d';
        else if(id==ID_byte)
          element_type='b';
        else if(id==ID_short)
          element_type='s';
        else if(id==ID_int)
          element_type='i';
        else if(id==ID_long)
          element_type='j';
        else
          element_type='?';
      }
      else
        element_type='a';

      const pointer_typet ref_type=java_array_type(element_type);

      side_effect_exprt java_new_array(ID_java_new_array, ref_type);
      java_new_array.copy_to_operands(op[0]);

      if(!i_it->source_location.get_line().empty())
        java_new_array.add_source_location()=i_it->source_location;

      c=code_blockt();

      if(max_array_length!=0)
      {
        constant_exprt size_limit=
          from_integer(max_array_length, java_int_type());
        binary_relation_exprt le_max_size(op[0], ID_le, size_limit);
        code_assumet assume_le_max_size(le_max_size);
        c.move_to_operands(assume_le_max_size);
      }
      const exprt tmp=tmp_variable("newarray", ref_type);
      c.copy_to_operands(code_assignt(tmp, java_new_array));
      results[0]=tmp;
    }
    else if(statement=="multianewarray")
    {
      // The first argument is the type, the second argument is the number of
      // dimensions.  The size of each dimension is on the stack.
      irep_idt number=to_constant_expr(arg1).get_value();
      std::size_t dimension=safe_string2size_t(id2string(number));

      op=pop(dimension);
      assert(results.size()==1);

      const pointer_typet ref_type(arg0.type());

      side_effect_exprt java_new_array(ID_java_new_array, ref_type);
      java_new_array.operands()=op;

      if(!i_it->source_location.get_line().empty())
        java_new_array.add_source_location()=i_it->source_location;

      code_blockt create;

      if(max_array_length!=0)
      {
        constant_exprt size_limit=
          from_integer(max_array_length, java_int_type());
        binary_relation_exprt le_max_size(op[0], ID_le, size_limit);
        code_assumet assume_le_max_size(le_max_size);
        create.move_to_operands(assume_le_max_size);
      }

      const exprt tmp=tmp_variable("newarray", ref_type);
      create.copy_to_operands(code_assignt(tmp, java_new_array));
      c=std::move(create);
      results[0]=tmp;
    }
    else if(statement=="arraylength")
    {
      assert(op.size()==1 && results.size()==1);

      exprt pointer=
        typecast_exprt(op[0], java_array_type(statement[0]));

      const dereference_exprt array(pointer, pointer.type().subtype());
      assert(pointer.type().subtype().id()==ID_symbol);

      const member_exprt length(array, "length", java_int_type());

      results[0]=length;
    }
    else if(statement=="tableswitch" ||
            statement=="lookupswitch")
    {
      assert(op.size()==1 && results.empty());

      // we turn into switch-case
      code_switcht code_switch;
      code_switch.add_source_location()=i_it->source_location;
      code_switch.value()=op[0];
      code_blockt code_block;
      code_block.add_source_location()=i_it->source_location;

      bool is_label=true;
      for(instructiont::argst::const_iterator
          a_it=i_it->args.begin();
          a_it!=i_it->args.end();
          a_it++, is_label=!is_label)
      {
        if(is_label)
        {
          code_switch_caset code_case;
          code_case.add_source_location()=i_it->source_location;

          irep_idt number=to_constant_expr(*a_it).get_value();
          code_case.code()=code_gotot(label(number));
          code_case.code().add_source_location()=i_it->source_location;

          if(a_it==i_it->args.begin())
            code_case.set_default();
          else
          {
            instructiont::argst::const_iterator prev=a_it;
            prev--;
            code_case.case_op()=typecast_exprt(*prev, op[0].type());
            code_case.case_op().add_source_location()=i_it->source_location;
          }

          code_block.add(code_case);
        }
      }

      code_switch.body()=code_block;
      c=code_switch;
    }
    else if(statement=="pop" || statement=="pop2")
    {
      // these are skips
      c=code_skipt();

      // pop2 removes two single-word items from the stack (e.g. two
      // integers, or an integer and an object reference) or one
      // two-word item (i.e. a double or a long).
      // http://cs.au.dk/~mis/dOvs/jvmspec/ref-pop2.html
      if(statement=="pop2" &&
         get_bytecode_type_width(op[0].type())==32)
        pop(1);
    }
    else if(statement=="instanceof")
    {
      assert(op.size()==1 && results.size()==1);

      results[0]=
        binary_predicate_exprt(op[0], ID_java_instanceof, arg0);
    }
    else if(statement=="monitorenter")
    {
      // becomes a function call
      code_typet type;
      type.return_type()=void_typet();
      type.parameters().resize(1);
      type.parameters()[0].type()=reference_typet(void_typet());
      code_function_callt call;
      call.function()=symbol_exprt("java::monitorenter", type);
      call.lhs().make_nil();
      call.arguments().push_back(op[0]);
      call.add_source_location()=i_it->source_location;
      c=call;
    }
    else if(statement=="monitorexit")
    {
      // becomes a function call
      code_typet type;
      type.return_type()=void_typet();
      type.parameters().resize(1);
      type.parameters()[0].type()=reference_typet(void_typet());
      code_function_callt call;
      call.function()=symbol_exprt("java::monitorexit", type);
      call.lhs().make_nil();
      call.arguments().push_back(op[0]);
      call.add_source_location()=i_it->source_location;
      c=call;
    }
    else if(statement=="swap")
    {
      assert(op.size()==2 && results.size()==2);
      results[1]=op[0];
      results[0]=op[1];
    }
    else
    {
      c=codet(statement);
      c.operands()=op;
    }

    // next we do the exception handling
    std::vector<irep_idt> exception_ids;
    std::vector<irep_idt> handler_labels;

    // for each try-catch add a CATCH-PUSH instruction
    // each CATCH-PUSH records a list of all the handler labels
    // together with a list of all the exception ids

    // be aware of different try-catch blocks with the same starting pc
    std::size_t pos=0;
    std::size_t end_pc=0;
    while(pos<method.exception_table.size())
    {
      // check if this is the beginning of a try block
      for(; pos<method.exception_table.size(); ++pos)
      {
        // unexplored try-catch?
        if(cur_pc==method.exception_table[pos].start_pc && end_pc==0)
        {
          end_pc=method.exception_table[pos].end_pc;
        }

        // currently explored try-catch?
        if(cur_pc==method.exception_table[pos].start_pc &&
           method.exception_table[pos].end_pc==end_pc)
        {
          exception_ids.push_back(
            method.exception_table[pos].catch_type.get_identifier());
          // record the exception handler in the CATCH-PUSH
          // instruction by generating a label corresponding to
          // the handler's pc
          handler_labels.push_back(
            label(std::to_string(method.exception_table[pos].handler_pc)));
        }
        else
          break;
      }

      // add the actual PUSH-CATCH instruction
      if(!exception_ids.empty())
      {
        // add the exception ids
        side_effect_expr_catcht catch_push_expr;
        irept result(ID_exception_list);
        result.get_sub().resize(exception_ids.size());
        for(size_t i=0; i<exception_ids.size(); ++i)
          result.get_sub()[i].id(exception_ids[i]);
        catch_push_expr.set(ID_exception_list, result);

        // add the labels corresponding to the handlers
        irept labels(ID_label);
        labels.get_sub().resize(handler_labels.size());
        for(size_t i=0; i<handler_labels.size(); ++i)
          labels.get_sub()[i].id(handler_labels[i]);
        catch_push_expr.set(ID_label, labels);

        code_blockt try_block;
        code_expressiont catch_push(catch_push_expr);
        try_block.move_to_operands(catch_push);
        try_block.move_to_operands(c);
        c=try_block;
      }
      else
      {
        // advance
        ++pos;
      }

      // reset
      end_pc=0;
      exception_ids.clear();
      handler_labels.clear();
    }

    // next add the CATCH-POP instructions
    size_t start_pc=0;
    // as the first try block may have start_pc 0, we
    // must track it separately
    bool first_handler=false;
    // check if this is the end of a try block
    for(const auto &exception_row : method.exception_table)
    {
      // add the CATCH-POP before the end of the try block
      if(cur_pc<exception_row.end_pc &&
         !working_set.empty() &&
         *working_set.begin()==exception_row.end_pc)
      {
        // have we already added a CATCH-POP for the current try-catch?
        // (each row corresponds to a handler)
        if(exception_row.start_pc!=start_pc || !first_handler)
        {
          if(!first_handler)
            first_handler=true;
          // remember the beginning of the try-catch so that we don't add
          // another CATCH-POP for the same try-catch
          start_pc=exception_row.start_pc;
          // add CATCH_POP instruction
          side_effect_expr_catcht catch_pop_expr;
          code_blockt end_try_block;
          code_expressiont catch_pop(catch_pop_expr);
          catch_pop.set(ID_exception_list, get_nil_irep());
          catch_pop.set(ID_label, get_nil_irep());
          end_try_block.move_to_operands(c);
          end_try_block.move_to_operands(catch_pop);
          c=end_try_block;
        }
      }
    }

    if(!i_it->source_location.get_line().empty())
      merge_source_location_rec(c, i_it->source_location);

    push(results);

    a_it->second.done=true;
    for(const unsigned address : a_it->second.successors)
    {
      address_mapt::iterator a_it2=address_map.find(address);
      assert(a_it2!=address_map.end());

      // clear the stack if this is an exception handler
      for(const auto &exception_row : method.exception_table)
      {
        if(address==exception_row.handler_pc)
        {
          stack.clear();
          break;
        }
      }

      if(!stack.empty() && a_it2->second.predecessors.size()>1)
      {
        // copy into temporaries
        code_blockt more_code;

        // introduce temporaries when successor is seen for the first
        // time
        if(a_it2->second.stack.empty())
        {
          for(stackt::iterator s_it=stack.begin();
              s_it!=stack.end();
              ++s_it)
          {
            symbol_exprt lhs=tmp_variable("$stack", s_it->type());
            code_assignt a(lhs, *s_it);
            more_code.copy_to_operands(a);

            s_it->swap(lhs);
          }
        }
        else
        {
          assert(a_it2->second.stack.size()==stack.size());
          stackt::const_iterator os_it=a_it2->second.stack.begin();
          for(auto &expr : stack)
          {
            assert(has_prefix(os_it->get_string(ID_C_base_name), "$stack"));
            symbol_exprt lhs=to_symbol_expr(*os_it);
            code_assignt a(lhs, expr);
            more_code.copy_to_operands(a);

            expr.swap(lhs);
            ++os_it;
          }
        }

        if(results.empty())
        {
          more_code.copy_to_operands(c);
          c.swap(more_code);
        }
        else
        {
          c.make_block();
          auto &last_statement=to_code_block(c).find_last_statement();
          if(last_statement.get_statement()==ID_goto)
          {
            // Insert stack twiddling before branch:
            last_statement.make_block();
            last_statement.operands().insert(
              last_statement.operands().begin(),
              more_code.operands().begin(),
              more_code.operands().end());
          }
          else
            forall_operands(o_it, more_code)
              c.copy_to_operands(*o_it);
        }
      }
      a_it2->second.stack=stack;
    }
  }

  code_blockt code;

  // Add anonymous locals to the symtab:
  for(const auto &var : used_local_names)
  {
    symbolt new_symbol;
    new_symbol.name=var.get_identifier();
    new_symbol.type=var.type();
    new_symbol.base_name=var.get(ID_C_base_name);
    new_symbol.pretty_name=strip_java_namespace_prefix(var.get_identifier());
    new_symbol.mode=ID_java;
    new_symbol.is_type=false;
    new_symbol.is_file_local=true;
    new_symbol.is_thread_local=true;
    new_symbol.is_lvalue=true;
    symbol_table.add(new_symbol);
  }

  // Try to recover block structure as indicated in the local variable table:

  // The block tree node mirrors the block structure of root_block,
  // indexing the Java PCs where each subblock starts and ends.
  block_tree_nodet root;
  code_blockt root_block;

  // First create a simple flat list of basic blocks. We'll add lexical nesting
  // constructs as variable live-ranges require next.
  bool start_new_block=true;
  bool has_seen_previous_address=false;
  unsigned previous_address=0;
  for(const auto &address_pair : address_map)
  {
    const unsigned address=address_pair.first;
    assert(address_pair.first==address_pair.second.source->address);
    const codet &c=address_pair.second.code;

    // Start a new lexical block if this is a branch target:
    if(!start_new_block)
      start_new_block=targets.find(address)!=targets.end();
    // Start a new lexical block if this is a control flow join
    // (e.g. due to exceptional control flow)
    if(!start_new_block)
      start_new_block=address_pair.second.predecessors.size()>1;
    // Start a new lexical block if we've just entered a try block
    if(!start_new_block && has_seen_previous_address)
    {
      for(const auto &exception_row : method.exception_table)
        if(exception_row.start_pc==previous_address)
        {
          start_new_block=true;
          break;
        }
    }

    if(start_new_block)
    {
      code_labelt newlabel(label(std::to_string(address)), code_blockt());
      root_block.move_to_operands(newlabel);
      root.branch.push_back(block_tree_nodet::get_leaf());
      assert((root.branch_addresses.empty() ||
              root.branch_addresses.back()<address) &&
             "Block addresses should be unique and increasing");
      root.branch_addresses.push_back(address);
    }

    if(c.get_statement()!=ID_skip)
    {
      auto &lastlabel=to_code_label(to_code(root_block.operands().back()));
      auto &add_to_block=to_code_block(lastlabel.code());
      add_to_block.add(c);
    }
    start_new_block=address_pair.second.successors.size()>1;

    previous_address=address;
    has_seen_previous_address=true;
  }

  // Find out where temporaries are used:
  std::map<irep_idt, variablet> temporary_variable_live_ranges;
  for(const auto &aentry : address_map)
    gather_symbol_live_ranges(
      aentry.first,
      aentry.second.code,
      temporary_variable_live_ranges);

  std::vector<const variablet*> vars_to_process;
  for(const auto &vlist : variables)
    for(const auto &v : vlist)
      vars_to_process.push_back(&v);

  for(const auto &v : tmp_vars)
    vars_to_process.push_back(
      &temporary_variable_live_ranges.at(v.get_identifier()));

  for(const auto &v : used_local_names)
    vars_to_process.push_back(
      &temporary_variable_live_ranges.at(v.get_identifier()));

  for(const auto vp : vars_to_process)
  {
    const auto &v=*vp;
    if(v.is_parameter)
      continue;
    // Merge lexical scopes as far as possible to allow us to
    // declare these variable scopes faithfully.
    // Don't insert yet, as for the time being the blocks' only
    // operands must be other blocks.
    // The declarations will be inserted in the next pass instead.
    get_or_create_block_for_pcrange(
      root,
      root_block,
      v.start_pc,
      v.start_pc+v.length,
      std::numeric_limits<unsigned>::max(),
      address_map);
  }
  for(const auto vp : vars_to_process)
  {
    const auto &v=*vp;
    if(v.is_parameter)
      continue;
    // Skip anonymous variables:
    if(v.symbol_expr.get_identifier().empty())
      continue;
    auto &block=get_block_for_pcrange(
      root,
      root_block,
      v.start_pc,
      v.start_pc+v.length,
      std::numeric_limits<unsigned>::max());
    code_declt d(v.symbol_expr);
    block.operands().insert(block.operands().begin(), d);
  }

  for(auto &block : root_block.operands())
    code.move_to_operands(block);

  return code;
}

void java_bytecode_convert_method(
  const symbolt &class_symbol,
  const java_bytecode_parse_treet::methodt &method,
  symbol_tablet &symbol_table,
  message_handlert &message_handler,
  size_t max_array_length,
  safe_pointer<ci_lazy_methodst> lazy_methods,
  java_string_library_preprocesst &string_preprocess)
{
  static const std::unordered_set<std::string> methods_to_ignore
  {
    "nondetBoolean",
    "nondetByte",
    "nondetChar",
    "nondetShort",
    "nondetInt",
    "nondetLong",
    "nondetFloat",
    "nondetDouble",
    "nondetWithNull",
    "nondetWithoutNull",
  };

  if(std::regex_match(
       id2string(class_symbol.name),
       std::regex(".*org\\.cprover\\.CProver.*")) &&
     methods_to_ignore.find(id2string(method.name))!=methods_to_ignore.end())
  {
    // Ignore these methods, rely on default stubbing behaviour.
    return;
  }

  java_bytecode_convert_methodt java_bytecode_convert_method(
    symbol_table,
    message_handler,
    max_array_length,
    lazy_methods,
    string_preprocess);

  java_bytecode_convert_method(class_symbol, method);
}

<<<<<<< HEAD
const bool java_bytecode_convert_methodt::is_method_inherited(
  const irep_idt &classname, const irep_idt &methodid) const
{
  class_hierarchyt ch;
  namespacet ns(symbol_table);
  ch(symbol_table);

  std::string stripped_methodid(id2string(methodid));
  stripped_methodid.erase(0, classname.size());

  const std::string &classpackage=java_class_to_package(id2string(classname));
  const auto &parents=ch.get_parents_trans(classname);
  for(const auto &parent : parents)
  {
    const irep_idt id=id2string(parent)+stripped_methodid;
    const symbolt *symbol;
    if(!ns.lookup(id, symbol) &&
       symbol->type.id()==ID_code)
    {
      const auto &access=symbol->type.get(ID_access);
      if(access==ID_public || access==ID_protected)
        return true;
      // methods with the default access modifier are only
      // accessible within the same package.
      else if(access==ID_default &&
              java_class_to_package(id2string(parent))==classpackage)
        return true;
      else if(access==ID_private)
        continue;
      else
        INVARIANT(false, "Unexpected access modifier.");
    }
  }
  return false;
}
=======
/*******************************************************************\

Function: java_bytecode_convert_methodt::save_stack_entries

  Inputs:

 Outputs:

 Purpose: create temporary variables if a write instruction can have undesired
          side-effects

\*******************************************************************/

void java_bytecode_convert_methodt::save_stack_entries(
  const std::string &tmp_var_prefix,
  const typet &tmp_var_type,
  code_blockt &block,
  const bytecode_write_typet write_type,
  const irep_idt &identifier)
{
  for(auto &stack_entry : stack)
  {
    // remove typecasts if existing
    while(stack_entry.id()==ID_typecast)
      stack_entry=to_typecast_expr(stack_entry).op();

    // variables or static fields and symbol -> save symbols with same id
    if((write_type==bytecode_write_typet::VARIABLE ||
        write_type==bytecode_write_typet::STATIC_FIELD) &&
       stack_entry.id()==ID_symbol)
    {
      const symbol_exprt &var=to_symbol_expr(stack_entry);
      if(var.get_identifier()==identifier)
        create_stack_tmp_var(tmp_var_prefix, tmp_var_type, block, stack_entry);
    }

    // array reference and dereference -> save all references on the stack
    else if(write_type==bytecode_write_typet::ARRAY_REF &&
            stack_entry.id()==ID_dereference)
      create_stack_tmp_var(tmp_var_prefix, tmp_var_type, block, stack_entry);

    // field and member access -> compare component name
    else if(write_type==bytecode_write_typet::FIELD &&
            stack_entry.id()==ID_member)
    {
      const irep_idt &entry_id=
        to_member_expr(stack_entry).get_component_name();
      if(entry_id==identifier)
        create_stack_tmp_var(tmp_var_prefix, tmp_var_type, block, stack_entry);
    }
  }
}

/*******************************************************************\

Function: java_bytecode_convert_methodt::create_stack_tmp_var

  Inputs:

 Outputs:

 Purpose: actually create a temporary variable to hold the value of a stack
          entry

\*******************************************************************/

void java_bytecode_convert_methodt::create_stack_tmp_var(
  const std::string &tmp_var_prefix,
  const typet &tmp_var_type,
  code_blockt &block,
  exprt &stack_entry)
{
  const exprt tmp_var=
    tmp_variable(tmp_var_prefix, tmp_var_type);
  block.copy_to_operands(code_assignt(tmp_var, stack_entry));
  stack_entry=tmp_var;
}
>>>>>>> 32b68ced
<|MERGE_RESOLUTION|>--- conflicted
+++ resolved
@@ -19,11 +19,8 @@
 #include <util/prefix.h>
 #include <util/arith_tools.h>
 #include <util/ieee_float.h>
-<<<<<<< HEAD
 #include <util/invariant.h>
-=======
 #include <util/simplify_expr.h>
->>>>>>> 32b68ced
 
 #include <linking/zero_initializer.h>
 
@@ -1500,10 +1497,6 @@
       typet element_type=data_ptr.type().subtype();
       const dereference_exprt element(data_plus_offset, element_type);
 
-<<<<<<< HEAD
-      c=code_assignt(element, op[2]);
-      c.add_source_location()=i_it->source_location;
-=======
       code_blockt block;
       block.add_source_location()=i_it->source_location;
 
@@ -1514,15 +1507,10 @@
         bytecode_write_typet::ARRAY_REF,
         "");
 
-      codet bounds_check=
-        get_array_bounds_check(deref, op[1], i_it->source_location);
-      bounds_check.add_source_location()=i_it->source_location;
-      block.move_to_operands(bounds_check);
       code_assignt array_put(element, op[2]);
       array_put.add_source_location()=i_it->source_location;
       block.move_to_operands(array_put);
       c=block;
->>>>>>> 32b68ced
     }
     else if(statement==patternt("?store"))
     {
@@ -2075,19 +2063,13 @@
         lazy_methods->add_needed_class(
           to_symbol_type(arg0.type()).get_identifier());
       }
-<<<<<<< HEAD
-      c=code_assignt(symbol_expr, op[0]);
+
+      code_blockt block;
+      block.add_source_location()=i_it->source_location;
+
       codet clinit_call=get_clinit_call(arg0.get_string(ID_class));
       if(clinit_call.get_statement()!=ID_skip)
-      {
-        code_blockt ret_block;
-        ret_block.move_to_operands(clinit_call);
-        ret_block.move_to_operands(c);
-        c=std::move(ret_block);
-      }
-=======
-      code_blockt block;
-      block.add_source_location()=i_it->source_location;
+        block.move_to_operands(clinit_call);
 
       save_stack_entries(
         "stack_static_field",
@@ -2097,7 +2079,6 @@
         symbol_expr.get_identifier());
       block.copy_to_operands(code_assignt(symbol_expr, op[0]));
       c=block;
->>>>>>> 32b68ced
     }
     else if(statement==patternt("?2?")) // i2c etc.
     {
@@ -2116,7 +2097,7 @@
 
       const exprt tmp=tmp_variable("new", ref_type);
       c=code_assignt(tmp, java_new_expr);
-<<<<<<< HEAD
+      c.add_source_location()=i_it->source_location;
       codet clinit_call=
         get_clinit_call(to_symbol_type(arg0.type()).get_identifier());
       if(clinit_call.get_statement()!=ID_skip)
@@ -2126,9 +2107,6 @@
         ret_block.move_to_operands(c);
         c=std::move(ret_block);
       }
-=======
-      c.add_source_location()=i_it->source_location;
->>>>>>> 32b68ced
       results[0]=tmp;
     }
     else if(statement=="newarray" ||
@@ -2714,7 +2692,6 @@
   java_bytecode_convert_method(class_symbol, method);
 }
 
-<<<<<<< HEAD
 const bool java_bytecode_convert_methodt::is_method_inherited(
   const irep_idt &classname, const irep_idt &methodid) const
 {
@@ -2750,20 +2727,9 @@
   }
   return false;
 }
-=======
-/*******************************************************************\
-
-Function: java_bytecode_convert_methodt::save_stack_entries
-
-  Inputs:
-
- Outputs:
-
- Purpose: create temporary variables if a write instruction can have undesired
-          side-effects
-
-\*******************************************************************/
-
+
+/// create temporary variables if a write instruction can have undesired
+/// side-effects
 void java_bytecode_convert_methodt::save_stack_entries(
   const std::string &tmp_var_prefix,
   const typet &tmp_var_type,
@@ -2804,19 +2770,8 @@
   }
 }
 
-/*******************************************************************\
-
-Function: java_bytecode_convert_methodt::create_stack_tmp_var
-
-  Inputs:
-
- Outputs:
-
- Purpose: actually create a temporary variable to hold the value of a stack
-          entry
-
-\*******************************************************************/
-
+/// actually create a temporary variable to hold the value of a stack
+/// entry
 void java_bytecode_convert_methodt::create_stack_tmp_var(
   const std::string &tmp_var_prefix,
   const typet &tmp_var_type,
@@ -2827,5 +2782,4 @@
     tmp_variable(tmp_var_prefix, tmp_var_type);
   block.copy_to_operands(code_assignt(tmp_var, stack_entry));
   stack_entry=tmp_var;
-}
->>>>>>> 32b68ced
+}