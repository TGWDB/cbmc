--- conflicted
+++ resolved
@@ -27,11 +27,8 @@
 
 #include <goto-programs/goto_functions.h>
 
-<<<<<<< HEAD
-
 #include <java_bytecode/select_pointer_type.h>
-=======
->>>>>>> d0234987
+
 #include "java_types.h"
 #include "java_utils.h"
 
@@ -181,7 +178,7 @@
     // malloc expression
     exprt malloc_expr=side_effect_exprt(ID_malloc);
     malloc_expr.copy_to_operands(object_size);
-    typet result_type=pointer_typet(allocate_type);
+    typet result_type=pointer_type(allocate_type);
     malloc_expr.type()=result_type;
     // Create a symbol for the malloc expression so we can initialize
     // without having to do it potentially through a double-deref, which
@@ -189,7 +186,7 @@
     symbolt &malloc_sym=new_tmp_symbol(
       symbol_table,
       loc,
-      pointer_typet(allocate_type),
+      pointer_type(allocate_type),
       "malloc_site");
     symbols_created.push_back(&malloc_sym);
     code_assignt assign=code_assignt(malloc_sym.symbol_expr(), malloc_expr);
@@ -283,7 +280,6 @@
     case allocation_typet::LOCAL:
     case allocation_typet::GLOBAL:
     {
-<<<<<<< HEAD
       symbolt &aux_symbol=new_tmp_symbol(symbol_table, loc, allocate_type);
       if(alloc_type==allocation_typet::GLOBAL)
         aux_symbol.is_static_lifetime=true;
@@ -291,28 +287,6 @@
 
       exprt object=aux_symbol.symbol_expr();
       exprt aoe=address_of_exprt(object);
-=======
-      assert(!object_size.is_nil() && "size of Java objects should be known");
-      // malloc expression
-      exprt malloc_expr=side_effect_exprt(ID_malloc);
-      malloc_expr.copy_to_operands(object_size);
-      typet result_type=pointer_type(allocate_type);
-      malloc_expr.type()=result_type;
-      // Create a symbol for the malloc expression so we can initialize
-      // without having to do it potentially through a double-deref, which
-      // breaks the to-SSA phase.
-      symbolt &malloc_sym=new_tmp_symbol(
-        symbol_table,
-        loc,
-        pointer_type(allocate_type),
-        "malloc_site");
-      symbols_created.push_back(&malloc_sym);
-      code_assignt assign=code_assignt(malloc_sym.symbol_expr(), malloc_expr);
-      code_assignt &malloc_assign=assign;
-      malloc_assign.add_source_location()=loc;
-      assignments.copy_to_operands(malloc_assign);
-      malloc_expr=malloc_sym.symbol_expr();
->>>>>>> d0234987
       if(cast_needed)
         aoe=typecast_exprt(aoe, target_expr.type());
       code_assignt code(target_expr, aoe);
