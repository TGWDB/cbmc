--- conflicted
+++ resolved
@@ -192,20 +192,14 @@
   else
   {
     // Store shorthands, like "store_0", "store_1"
-<<<<<<< HEAD
     INVARIANT(
       prevstatement[6]=='_' && prevstatement.size()==8,
       "expected store instruction looks like store_0, store_1...");
-    storeslot=prevstatement[7];
+    std::string storeslot(1, prevstatement[7]);
     INVARIANT(
       isdigit(storeslot[0]),
       "store_? instructions should end in a digit");
-=======
-    assert(prevstatement[6]=='_' && prevstatement.size()==8);
-    std::string storeslot(1, prevstatement[7]);
-    assert(isdigit(storeslot[0]));
     storeslotidx=safe_string2unsigned(storeslot);
->>>>>>> 48c5b108
   }
   return storeslotidx==slotidx;
 }
