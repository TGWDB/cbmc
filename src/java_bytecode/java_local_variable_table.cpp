--- conflicted
+++ resolved
@@ -331,13 +331,10 @@
           (pred<live_variable_at_address.size() ?
            live_variable_at_address[pred] :
            nullptr);
-<<<<<<< HEAD
 
         // Three cases are now possible:
         // 1. The predecessor instruction is in the same live range: nothing to
         // do.
-=======
->>>>>>> d0234987
         if(pred_var==&*it)
         {
           continue;
