--- conflicted
+++ resolved
@@ -180,11 +180,8 @@
   symbol_tablet &symbol_table,
   const std::string &module)
 {
-<<<<<<< HEAD
-=======
   PRECONDITION(language_options_initialized);
 
->>>>>>> 9e051771
   java_internal_additions(symbol_table);
 
   if(string_refinement_enabled)
@@ -264,25 +261,6 @@
 {
   PRECONDITION(language_options_initialized);
 
-  main_function_resultt res=
-    get_main_symbol(symbol_table, main_class, get_message_handler());
-  if(res.stop_convert)
-    return res.error_found;
-
-  // generate the test harness in __CPROVER__start and a call the entry point
-  return
-    java_entry_point(
-      symbol_table,
-      main_class,
-      get_message_handler(),
-      assume_inputs_non_null,
-      object_factory_parameters,
-      get_pointer_type_selector());
-}
-
-bool java_bytecode_languaget::generate_support_functions(
-  symbol_tablet &symbol_table)
-{
   main_function_resultt res=
     get_main_symbol(symbol_table, main_class, get_message_handler());
   if(!res.is_success())
@@ -423,16 +401,11 @@
 bool java_bytecode_languaget::final(
   symbol_tablet &symbol_table)
 {
-<<<<<<< HEAD
+  PRECONDITION(language_options_initialized);
+
   // replace code of String methods calls by code we generate
   replace_string_methods(symbol_table);
-=======
-  PRECONDITION(language_options_initialized);
-
-  // replace code of String methods calls by code we generate
-  replace_string_methods(symbol_table);
-
->>>>>>> 9e051771
+
   return false;
 }
 
