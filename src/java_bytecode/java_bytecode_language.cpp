/*******************************************************************\

Module:

Author: Daniel Kroening, kroening@kroening.com

\*******************************************************************/

#include "java_bytecode_language.h"

#include <string>

#include <util/symbol_table.h>
#include <util/suffix.h>
#include <util/config.h>
#include <util/cmdline.h>
#include <util/string2int.h>
#include <util/invariant.h>
#include <json/json_parser.h>

#include <goto-programs/class_hierarchy.h>

#include "java_bytecode_convert_class.h"
#include "java_bytecode_convert_method.h"
#include "java_bytecode_internal_additions.h"
#include "java_bytecode_instrument.h"
#include "java_bytecode_typecheck.h"
#include "java_entry_point.h"
#include "java_bytecode_parser.h"
#include "java_class_loader.h"
#include "java_utils.h"
#include <java_bytecode/ci_lazy_methods.h>

#include "expr2java.h"

/// Consume options that are java bytecode specific.
/// \param Command:line options
/// \return None
void java_bytecode_languaget::get_language_options(const cmdlinet &cmd)
{
  assume_inputs_non_null=cmd.isset("java-assume-inputs-non-null");
  string_refinement_enabled=cmd.isset("refine-strings");
  throw_runtime_exceptions=cmd.isset("java-throw-runtime-exceptions");
  if(cmd.isset("java-max-input-array-length"))
    object_factory_parameters.max_nondet_array_length=
      std::stoi(cmd.get_value("java-max-input-array-length"));
  if(cmd.isset("java-max-input-tree-depth"))
    object_factory_parameters.max_nondet_tree_depth=
      std::stoi(cmd.get_value("java-max-input-tree-depth"));
  if(cmd.isset("string-max-input-length"))
    object_factory_parameters.max_nondet_string_length=
      std::stoi(cmd.get_value("string-max-input-length"));
  if(cmd.isset("java-max-vla-length"))
    max_user_array_length=std::stoi(cmd.get_value("java-max-vla-length"));
  if(cmd.isset("lazy-methods-context-sensitive"))
    lazy_methods_mode=LAZY_METHODS_MODE_CONTEXT_SENSITIVE;
  else if(cmd.isset("lazy-methods"))
    lazy_methods_mode=LAZY_METHODS_MODE_CONTEXT_INSENSITIVE;
  else
    lazy_methods_mode=LAZY_METHODS_MODE_EAGER;

  const std::list<std::string> &extra_entry_points=
    cmd.get_values("lazy-methods-extra-entry-point");
  lazy_methods_extra_entry_points.insert(
    lazy_methods_extra_entry_points.end(),
    extra_entry_points.begin(),
    extra_entry_points.end());

  if(cmd.isset("java-cp-include-files"))
  {
    java_cp_include_files=cmd.get_value("java-cp-include-files");
    // load file list from JSON file
    if(java_cp_include_files[0]=='@')
    {
      jsont json_cp_config;
      if(parse_json(
           java_cp_include_files.substr(1),
           get_message_handler(),
           json_cp_config))
        throw "cannot read JSON input configuration for JAR loading";

      if(!json_cp_config.is_object())
        throw "the JSON file has a wrong format";
      jsont include_files=json_cp_config["jar"];
      if(!include_files.is_array())
         throw "the JSON file has a wrong format";

      // add jars from JSON config file to classpath
      for(const jsont &file_entry : include_files.array)
      {
        assert(file_entry.is_string() && has_suffix(file_entry.value, ".jar"));
        config.java.classpath.push_back(file_entry.value);
      }
    }
  }
  else
    java_cp_include_files=".*";

  language_options_initialized=true;
}

std::set<std::string> java_bytecode_languaget::extensions() const
{
  return { "class", "jar" };
}

void java_bytecode_languaget::modules_provided(std::set<std::string> &modules)
{
  // modules.insert(translation_unit(parse_path));
}

<<<<<<< HEAD
=======
/// Generate a _start function for a specific function.
/// \param entry_function_symbol_id: The symbol for the function that should be
///   used as the entry point
/// \param symbol_table: The symbol table for the program. The new _start
///   function symbol will be added to this table
/// \return Returns false if the _start method was generated correctly
bool java_bytecode_languaget::generate_start_function(
  const irep_idt &entry_function_symbol_id,
  symbol_tablet &symbol_table)
{
  const auto res=
    get_main_symbol(
      symbol_table, entry_function_symbol_id, get_message_handler());

  return generate_java_start_function(
    res.main_function,
    symbol_table,
    get_message_handler(),
    assume_inputs_non_null,
    object_factory_parameters,
    *pointer_type_selector);
}

>>>>>>> 875d5541
/// ANSI-C preprocessing
bool java_bytecode_languaget::preprocess(
  std::istream &instream,
  const std::string &path,
  std::ostream &outstream)
{
  // there is no preprocessing!
  return true;
}

bool java_bytecode_languaget::parse(
  std::istream &instream,
  const std::string &path)
{
  PRECONDITION(language_options_initialized);
  java_class_loader.set_message_handler(get_message_handler());
  java_class_loader.set_java_cp_include_files(java_cp_include_files);

  // look at extension
  if(has_suffix(path, ".class"))
  {
    // override main_class
    main_class=java_class_loadert::file_to_class_name(path);
  }
  else if(has_suffix(path, ".jar"))
  {
    // build an object to potentially limit which classes are loaded
    java_class_loader_limitt class_loader_limit(
      get_message_handler(),
      java_cp_include_files);
    if(config.java.main_class.empty())
    {
      auto manifest=
        java_class_loader.jar_pool(class_loader_limit, path).get_manifest();
      std::string manifest_main_class=manifest["Main-Class"];

      // if the manifest declares a Main-Class line, we got a main class
      if(manifest_main_class!="")
        main_class=manifest_main_class;
    }
    else
      main_class=config.java.main_class;

    // do we have one now?
    if(main_class.empty())
    {
      status() << "JAR file without entry point: loading class files" << eom;
      java_class_loader.load_entire_jar(class_loader_limit, path);
      for(const auto &kv : java_class_loader.jar_map.at(path).entries)
        main_jar_classes.push_back(kv.first);
    }
    else
      java_class_loader.add_jar_file(path);
  }
  else
    UNREACHABLE;

  if(!main_class.empty())
  {
    status() << "Java main class: " << main_class << eom;
    java_class_loader(main_class);
  }

  return false;
}

bool java_bytecode_languaget::typecheck(
  symbol_tablet &symbol_table,
  const std::string &module)
{
  java_internal_additions(symbol_table);

  if(string_refinement_enabled)
    string_preprocess.initialize_conversion_table();

  // first generate a new struct symbol for each class and a new function symbol
  // for every method
  for(java_class_loadert::class_mapt::const_iterator
      c_it=java_class_loader.class_map.begin();
      c_it!=java_class_loader.class_map.end();
      c_it++)
  {
    if(c_it->second.parsed_class.name.empty())
      continue;

    if(java_bytecode_convert_class(
         c_it->second,
         symbol_table,
         get_message_handler(),
         max_user_array_length,
         lazy_methods,
         lazy_methods_mode,
         string_preprocess))
      return true;
  }

  // Now incrementally elaborate methods
  // that are reachable from this entry point.
  if(lazy_methods_mode==LAZY_METHODS_MODE_CONTEXT_INSENSITIVE)
  {
    // ci: context-insensitive.
    if(do_ci_lazy_method_conversion(symbol_table, lazy_methods))
      return true;
  }
  else if(lazy_methods_mode==LAZY_METHODS_MODE_EAGER)
  {
    // Simply elaborate all methods symbols now.
    for(const auto &method_sig : lazy_methods)
    {
      java_bytecode_convert_method(
        *method_sig.second.first,
        *method_sig.second.second,
        symbol_table,
        get_message_handler(),
        max_user_array_length,
        string_preprocess);
    }
  }
  // Otherwise our caller is in charge of elaborating methods on demand.

  // now instrument runtime exceptions
  java_bytecode_instrument(
    symbol_table,
    throw_runtime_exceptions,
    get_message_handler());

  // now typecheck all
  if(java_bytecode_typecheck(
       symbol_table, get_message_handler(), string_refinement_enabled))
    return true;

  return false;
}

bool java_bytecode_languaget::generate_support_functions(
  symbol_tablet &symbol_table)
{
  main_function_resultt res=
    get_main_symbol(symbol_table, main_class, get_message_handler());
  if(res.stop_convert)
    return res.error_found;

  // generate the test harness in __CPROVER__start and a call the entry point
  return
    java_entry_point(
      symbol_table,
      main_class,
      get_message_handler(),
      assume_inputs_non_null,
      max_nondet_array_length,
      max_nondet_tree_depth,
      get_pointer_type_selector());
}

/// Uses a simple context-insensitive ('ci') analysis to determine which methods
/// may be reachable from the main entry point. In brief, static methods are
/// reachable if we find a callsite in another reachable site, while virtual
/// methods are reachable if we find a virtual callsite targeting a compatible
/// type *and* a constructor callsite indicating an object of that type may be
/// instantiated (or evidence that an object of that type exists before the main
/// function is entered, such as being passed as a parameter).
/// \par parameters: `symbol_table`: global symbol table
/// `lazy_methods`: map from method names to relevant symbol and parsed-method
///   objects.
/// \return Elaborates lazily-converted methods that may be reachable starting
///   from the main entry point (usually provided with the --function command-
///   line option) (side-effect on the symbol_table). Returns false on success.
bool java_bytecode_languaget::do_ci_lazy_method_conversion(
  symbol_tablet &symbol_table,
  lazy_methodst &lazy_methods)
{
  const auto method_converter=[&](
    const symbolt &symbol,
    const java_bytecode_parse_treet::methodt &method,
    ci_lazy_methods_neededt new_lazy_methods)
  {
    java_bytecode_convert_method(
      symbol,
      method,
      symbol_table,
      get_message_handler(),
      max_user_array_length,
      safe_pointer<ci_lazy_methods_neededt>::create_non_null(&new_lazy_methods),
      string_preprocess);
  };

  ci_lazy_methodst method_gather(
    symbol_table,
    main_class,
    main_jar_classes,
    lazy_methods_extra_entry_points,
    java_class_loader,
    get_pointer_type_selector(),
    get_message_handler());

  return method_gather(symbol_table, lazy_methods, method_converter);
}

const select_pointer_typet &
  java_bytecode_languaget::get_pointer_type_selector() const
{
  PRECONDITION(pointer_type_selector.get()!=nullptr);
  return *pointer_type_selector;
}

/// Provide feedback to `language_filest` so that when asked for a lazy method,
/// it can delegate to this instance of java_bytecode_languaget.
/// \return Populates `methods` with the complete list of lazy methods that are
///   available to convert (those which are valid parameters for
///   `convert_lazy_method`)
void java_bytecode_languaget::lazy_methods_provided(
  std::set<irep_idt> &methods) const
{
  for(const auto &kv : lazy_methods)
    methods.insert(kv.first);
}

/// Promote a lazy-converted method (one whose type is known but whose body
/// hasn't been converted) into a fully- elaborated one.
/// \par parameters: `id`: method ID to convert
/// `symtab`: global symbol table
/// \return Amends the symbol table entry for function `id`, which should be a
///   lazy method provided by this instance of `java_bytecode_languaget`. It
///   should initially have a nil value. After this method completes, it will
///   have a value representing the method body, identical to that produced
///   using eager method conversion.
void java_bytecode_languaget::convert_lazy_method(
  const irep_idt &id,
  symbol_tablet &symtab)
{
  const auto &lazy_method_entry=lazy_methods.at(id);
  java_bytecode_convert_method(
    *lazy_method_entry.first,
    *lazy_method_entry.second,
    symtab,
    get_message_handler(),
    max_user_array_length,
    string_preprocess);
}

/// Replace methods of the String library that are in the symbol table by code
/// generated by string_preprocess.
/// \param context: a symbol table
void java_bytecode_languaget::replace_string_methods(
  symbol_tablet &context)
{
  // Symbols that have code type are potentialy to be replaced
  std::list<symbolt> code_symbols;
  forall_symbols(symbol, context.symbols)
  {
    if(symbol->second.type.id()==ID_code)
      code_symbols.push_back(symbol->second);
  }

  for(const auto &symbol : code_symbols)
  {
    const irep_idt &id=symbol.name;
    exprt generated_code=string_preprocess.code_for_function(
      id, to_code_type(symbol.type), symbol.location, context);
    if(generated_code.is_not_nil())
    {
      // Replace body of the function by code generated by string preprocess
      symbolt &symbol=context.lookup(id);
      symbol.value=generated_code;
      // Specifically instrument the new code, since this comes after the
      // blanket instrumentation pass called before typechecking.
      java_bytecode_instrument_symbol(
        context,
        symbol,
        throw_runtime_exceptions,
        get_message_handler());
    }
  }
}

bool java_bytecode_languaget::final(
  symbol_tablet &symbol_table)
{
  // replace code of String methods calls by code we generate
  replace_string_methods(symbol_table);
<<<<<<< HEAD
  return false;
=======

  main_function_resultt res=
    get_main_symbol(symbol_table, main_class, get_message_handler());
  if(res.stop_convert)
    return res.error_found;

  // generate the test harness in __CPROVER__start and a call the entry point
  return
    java_entry_point(
      symbol_table,
      main_class,
      get_message_handler(),
      assume_inputs_non_null,
      object_factory_parameters,
      get_pointer_type_selector());
>>>>>>> 875d5541
}

void java_bytecode_languaget::show_parse(std::ostream &out)
{
  java_class_loader(main_class).output(out);
}

std::unique_ptr<languaget> new_java_bytecode_language()
{
  return util_make_unique<java_bytecode_languaget>();
}

bool java_bytecode_languaget::from_expr(
  const exprt &expr,
  std::string &code,
  const namespacet &ns)
{
  code=expr2java(expr, ns);
  return false;
}

bool java_bytecode_languaget::from_type(
  const typet &type,
  std::string &code,
  const namespacet &ns)
{
  code=type2java(type, ns);
  return false;
}

std::unique_ptr<pretty_printert>
java_bytecode_languaget::get_pretty_printer(const namespacet &ns)
{
  return std::unique_ptr<pretty_printert>(new expr2javat(ns));
}

bool java_bytecode_languaget::to_expr(
  const std::string &code,
  const std::string &module,
  exprt &expr,
  const namespacet &ns)
{
  #if 0
  expr.make_nil();

  // no preprocessing yet...

  std::istringstream i_preprocessed(code);

  // parsing

  java_bytecode_parser.clear();
  java_bytecode_parser.filename="";
  java_bytecode_parser.in=&i_preprocessed;
  java_bytecode_parser.set_message_handler(message_handler);
  java_bytecode_parser.grammar=java_bytecode_parsert::EXPRESSION;
  java_bytecode_parser.mode=java_bytecode_parsert::GCC;
  java_bytecode_scanner_init();

  bool result=java_bytecode_parser.parse();

  if(java_bytecode_parser.parse_tree.items.empty())
    result=true;
  else
  {
    expr=java_bytecode_parser.parse_tree.items.front().value();

    result=java_bytecode_convert(expr, "", message_handler);

    // typecheck it
    if(!result)
      result=java_bytecode_typecheck(expr, message_handler, ns);
  }

  // save some memory
  java_bytecode_parser.clear();

  return result;
  #endif

  return true; // fail for now
}

java_bytecode_languaget::~java_bytecode_languaget()
{
}<|MERGE_RESOLUTION|>--- conflicted
+++ resolved
@@ -109,32 +109,6 @@
   // modules.insert(translation_unit(parse_path));
 }
 
-<<<<<<< HEAD
-=======
-/// Generate a _start function for a specific function.
-/// \param entry_function_symbol_id: The symbol for the function that should be
-///   used as the entry point
-/// \param symbol_table: The symbol table for the program. The new _start
-///   function symbol will be added to this table
-/// \return Returns false if the _start method was generated correctly
-bool java_bytecode_languaget::generate_start_function(
-  const irep_idt &entry_function_symbol_id,
-  symbol_tablet &symbol_table)
-{
-  const auto res=
-    get_main_symbol(
-      symbol_table, entry_function_symbol_id, get_message_handler());
-
-  return generate_java_start_function(
-    res.main_function,
-    symbol_table,
-    get_message_handler(),
-    assume_inputs_non_null,
-    object_factory_parameters,
-    *pointer_type_selector);
-}
-
->>>>>>> 875d5541
 /// ANSI-C preprocessing
 bool java_bytecode_languaget::preprocess(
   std::istream &instream,
@@ -284,8 +258,7 @@
       main_class,
       get_message_handler(),
       assume_inputs_non_null,
-      max_nondet_array_length,
-      max_nondet_tree_depth,
+      object_factory_parameters,
       get_pointer_type_selector());
 }
 
@@ -415,25 +388,7 @@
 {
   // replace code of String methods calls by code we generate
   replace_string_methods(symbol_table);
-<<<<<<< HEAD
   return false;
-=======
-
-  main_function_resultt res=
-    get_main_symbol(symbol_table, main_class, get_message_handler());
-  if(res.stop_convert)
-    return res.error_found;
-
-  // generate the test harness in __CPROVER__start and a call the entry point
-  return
-    java_entry_point(
-      symbol_table,
-      main_class,
-      get_message_handler(),
-      assume_inputs_non_null,
-      object_factory_parameters,
-      get_pointer_type_selector());
->>>>>>> 875d5541
 }
 
 void java_bytecode_languaget::show_parse(std::ostream &out)
