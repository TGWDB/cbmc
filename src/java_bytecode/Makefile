<<<<<<< HEAD
SRC = java_bytecode_language.cpp java_bytecode_parse_tree.cpp \
      java_bytecode_typecheck.cpp expr2java.cpp \
      java_bytecode_convert_class.cpp java_types.cpp java_entry_point.cpp \
      java_bytecode_typecheck_code.cpp java_bytecode_typecheck_expr.cpp \
      java_bytecode_typecheck_type.cpp java_bytecode_internal_additions.cpp \
      java_root_class.cpp java_bytecode_parser.cpp bytecode_info.cpp \
      java_class_loader.cpp jar_file.cpp java_object_factory.cpp \
      java_bytecode_convert_method.cpp java_local_variable_table.cpp \
      java_pointer_casts.cpp java_utils.cpp java_class_loader_limit.cpp \
      character_refine_preprocess.cpp \
=======
SRC = bytecode_info.cpp \
      expr2java.cpp \
      jar_file.cpp \
      java_bytecode_convert_class.cpp \
      java_bytecode_convert_method.cpp \
      java_bytecode_internal_additions.cpp \
      java_bytecode_language.cpp \
      java_bytecode_parse_tree.cpp \
      java_bytecode_parser.cpp \
      java_bytecode_typecheck.cpp \
      java_bytecode_typecheck_code.cpp \
      java_bytecode_typecheck_expr.cpp \
      java_bytecode_typecheck_type.cpp \
      java_class_loader.cpp \
      java_class_loader_limit.cpp \
      java_entry_point.cpp \
      java_local_variable_table.cpp \
      java_object_factory.cpp \
      java_pointer_casts.cpp \
      java_root_class.cpp \
      java_types.cpp \
      java_utils.cpp \
>>>>>>> 340a5ff6
      # Empty last line

INCLUDES= -I ..

include ../config.inc
include ../common

CLEANFILES = java_bytecode$(LIBEXT)

all: java_bytecode$(LIBEXT)

###############################################################################

java_bytecode$(LIBEXT): $(OBJ)
	$(LINKLIB)<|MERGE_RESOLUTION|>--- conflicted
+++ resolved
@@ -1,16 +1,5 @@
-<<<<<<< HEAD
-SRC = java_bytecode_language.cpp java_bytecode_parse_tree.cpp \
-      java_bytecode_typecheck.cpp expr2java.cpp \
-      java_bytecode_convert_class.cpp java_types.cpp java_entry_point.cpp \
-      java_bytecode_typecheck_code.cpp java_bytecode_typecheck_expr.cpp \
-      java_bytecode_typecheck_type.cpp java_bytecode_internal_additions.cpp \
-      java_root_class.cpp java_bytecode_parser.cpp bytecode_info.cpp \
-      java_class_loader.cpp jar_file.cpp java_object_factory.cpp \
-      java_bytecode_convert_method.cpp java_local_variable_table.cpp \
-      java_pointer_casts.cpp java_utils.cpp java_class_loader_limit.cpp \
+SRC = bytecode_info.cpp \
       character_refine_preprocess.cpp \
-=======
-SRC = bytecode_info.cpp \
       expr2java.cpp \
       jar_file.cpp \
       java_bytecode_convert_class.cpp \
@@ -32,7 +21,6 @@
       java_root_class.cpp \
       java_types.cpp \
       java_utils.cpp \
->>>>>>> 340a5ff6
       # Empty last line
 
 INCLUDES= -I ..
