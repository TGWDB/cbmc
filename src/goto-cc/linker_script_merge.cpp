/*******************************************************************\

Module: Linker Script Merging

Author: Kareem Khazem <karkhaz@karkhaz.com>, 2017

\*******************************************************************/

#include <json/json_parser.h>

#include <algorithm>
#include <cstdio>
#include <iostream>
#include <iterator>
#include <fstream>

#include <util/arith_tools.h>
#include <util/c_types.h>
#include <util/expr.h>
#include <util/get_base_name.h>
#include <util/magic.h>
#include <util/prefix.h>
#include <util/run.h>
#include <util/string2int.h>
#include <util/tempfile.h>

#include <linking/zero_initializer.h>

#include <goto-programs/read_goto_binary.h>

#include "compile.h"
#include "linker_script_merge.h"

int linker_script_merget::add_linker_script_definitions()
{
  if(!cmdline.isset('T') || elf_binaries.size()!=1)
    return 0;
  const std::string &elf_file=*elf_binaries.begin();
  const std::string &goto_file=*goto_binaries.begin();

  jsont data;
  std::list<irep_idt> linker_defined_symbols;
  int fail=get_linker_script_data(
      data, linker_defined_symbols, compiler.symbol_table, elf_file);
  if(fail!=0)
    return fail;

  fail=linker_data_is_malformed(data);
  if(fail!=0)
  {
    error() << "Malformed linker-script JSON document" << eom;
    data.output(error());
    return fail;
  }

  concrete_symbol_tablet original_st;
  goto_functionst original_gf;
  fail=read_goto_binary(goto_file, original_st, original_gf,
      get_message_handler());
  if(fail!=0)
  {
    error() << "Unable to read goto binary for linker script merging" << eom;
    return fail;
  }

  fail=1;
  linker_valuest linker_values;
  const auto &pair=original_gf.function_map.find(CPROVER_PREFIX "initialize");
  if(pair==original_gf.function_map.end())
  {
    error() << "No " << CPROVER_PREFIX "initialize found in goto_functions"
            << eom;
    return fail;
  }
  fail=ls_data2instructions(
      data,
      cmdline.get_value('T'),
      pair->second.body,
      original_st,
      linker_values);
  if(fail!=0)
  {
    error() << "Could not add linkerscript defs to __CPROVER_initialize" << eom;
    return fail;
  }

  fail=goto_and_object_mismatch(linker_defined_symbols, linker_values);
  if(fail!=0)
    return fail;

  // The keys of linker_values are exactly the elements of
  // linker_defined_symbols, so iterate over linker_values from now on.

  fail=pointerize_linker_defined_symbols(original_gf, original_st,
      linker_values);
  if(fail!=0)
  {
    error() << "Could not pointerize all linker-defined expressions" << eom;
    return fail;
  }

  fail=compiler.write_object_file(goto_file, original_st, original_gf);
  if(fail!=0)
    error() << "Could not write linkerscript-augmented binary" << eom;
  return fail;
}

linker_script_merget::linker_script_merget(
      compilet &compiler,
      std::list<std::string> &elf_binaries,
      std::list<std::string> &goto_binaries,
      cmdlinet &cmdline,
      message_handlert &message_handler) :
    messaget(message_handler), compiler(compiler),
    elf_binaries(elf_binaries), goto_binaries(goto_binaries),
    cmdline(cmdline),
    replacement_predicates(
    {
      replacement_predicatet("address of array's first member",
        [](const exprt expr){ return to_symbol_expr(expr.op0().op0()); },
        [](const exprt expr)
        {
          return expr.id()==ID_address_of &&
                 expr.type().id()==ID_pointer &&

                 expr.op0().id()==ID_index &&
                 expr.op0().type().id()==ID_unsignedbv &&

                 expr.op0().op0().id()==ID_symbol &&
                 expr.op0().op0().type().id()==ID_array &&

                 expr.op0().op1().id()==ID_constant &&
                 expr.op0().op1().type().id()==ID_signedbv;
        }),
      replacement_predicatet("address of array",
        [](const exprt expr){ return to_symbol_expr(expr.op0()); },
        [](const exprt expr)
        {
          return expr.id()==ID_address_of &&
                 expr.type().id()==ID_pointer &&

                 expr.op0().id()==ID_symbol &&
                 expr.op0().type().id()==ID_array;
        }),
      replacement_predicatet("array variable",
        [](const exprt expr){ return to_symbol_expr(expr); },
        [](const exprt expr)
        {
          return expr.id()==ID_symbol &&
                 expr.type().id()==ID_array;
        }),
      replacement_predicatet("pointer (does not need pointerizing)",
        [](const exprt expr){ return to_symbol_expr(expr); },
        [](const exprt expr)
        {
          return expr.id()==ID_symbol &&
                 expr.type().id()==ID_pointer;
        })
    })
{}

int linker_script_merget::pointerize_linker_defined_symbols(
      goto_functionst &goto_functions,
      symbol_tablet &symbol_table,
      const linker_valuest &linker_values)
{
  int ret=0;
  // First, pointerize the actual linker-defined symbols
  for(const auto &pair : linker_values)
  {
<<<<<<< HEAD
    symbol_tablet::opt_symbol_reft maybe_symbol=
      symbol_table.get_writeable(pair.first);
=======
    const auto maybe_symbol=symbol_table.get_writeable(pair.first);
>>>>>>> 9e051771
    if(!maybe_symbol)
      continue;
    symbolt &entry=*maybe_symbol;
    entry.type=pointer_type(char_type());
    entry.is_extern=false;
    entry.value=pair.second.second;
  }

  // Next, find all occurrences of linker-defined symbols that are _values_
  // of some symbol in the symbol table, and pointerize them too
  for(const auto &pair : symbol_table.symbols)
  {
    std::list<symbol_exprt> to_pointerize;
    symbols_to_pointerize(linker_values, pair.second.value, to_pointerize);

    if(to_pointerize.empty())
      continue;
    debug() << "Pointerizing the symbol-table value of symbol " << pair.first
            << eom;
    int fail=pointerize_subexprs_of(
<<<<<<< HEAD
      symbol_table.get_writeable(pair.first)->get().value,
=======
      symbol_table.get_writeable_ref(pair.first).value,
>>>>>>> 9e051771
      to_pointerize,
      linker_values);
    if(to_pointerize.empty() && fail==0)
      continue;
    ret=1;
    for(const auto &sym : to_pointerize)
      error() << " Could not pointerize '" << sym.get_identifier()
              << "' in symbol table entry " << pair.first << ". Pretty:\n"
              << sym.pretty() << "\n";
    error() << eom;
  }

  // Finally, pointerize all occurrences of linker-defined symbols in the
  // goto program
  for(auto &gf : goto_functions.function_map)
  {
    goto_programt &program=gf.second.body;
    Forall_goto_program_instructions(iit, program)
    {
      for(exprt *insts : std::list<exprt *>({&(iit->code), &(iit->guard)}))
      {
        std::list<symbol_exprt> to_pointerize;
        symbols_to_pointerize(linker_values, *insts, to_pointerize);
        if(to_pointerize.empty())
          continue;
        debug() << "Pointerizing a program expression..." << eom;
        int fail=pointerize_subexprs_of(*insts, to_pointerize, linker_values);
        if(to_pointerize.empty() && fail==0)
          continue;
        ret=1;
        for(const auto &sym : to_pointerize)
        {
          error() << " Could not pointerize '" << sym.get_identifier()
                  << "' in function " << gf.first << ". Pretty:\n"
                  << sym.pretty() << "\n";
          error().source_location=iit->source_location;
        }
        error() << eom;
      }
    }
  }
  return ret;
}

int linker_script_merget::replace_expr(
    exprt &old_expr,
    const linker_valuest &linker_values,
    const symbol_exprt &old_symbol,
    const irep_idt &ident,
    const std::string &shape)
{
  auto it=linker_values.find(ident);
  if(it==linker_values.end())
  {
    error() << "Could not find a new expression for linker script-defined "
            << "symbol '" << ident << "'" << eom;
    return 1;
  }
  symbol_exprt new_expr=it->second.first;
  new_expr.add_source_location()=old_symbol.source_location();
  debug() << "Pointerizing linker-defined symbol '" << ident << "' of shape <"
          << shape << ">." << eom;
  old_expr=new_expr;
  return 0;
}

int linker_script_merget::pointerize_subexprs_of(
    exprt &expr,
    std::list<symbol_exprt> &to_pointerize,
    const linker_valuest &linker_values)
{
  int fail=0, tmp=0;
  for(auto const &pair : linker_values)
    for(auto const &pattern : replacement_predicates)
    {
      if(!pattern.match(expr))
        continue;
      const symbol_exprt &inner_symbol=pattern.inner_symbol(expr);
      if(pair.first!=inner_symbol.get_identifier())
        continue;
      tmp=replace_expr(expr, linker_values, inner_symbol, pair.first,
          pattern.description());
      fail=tmp?tmp:fail;
      auto result=std::find(to_pointerize.begin(), to_pointerize.end(),
          inner_symbol);
      if(result==to_pointerize.end())
      {
        fail=1;
        error() << "Too many removals of '" << inner_symbol.get_identifier()
                << "'" << eom;
      }
      else
        to_pointerize.erase(result);
      // If we get here, we've just pointerized this expression. That expression
      // will be a symbol possibly wrapped in some unary junk, but won't contain
      // other symbols as subexpressions that might need to be pointerized. So
      // it's safe to bail out here.
      return fail;
    }

  for(auto &op : expr.operands())
  {
    tmp=pointerize_subexprs_of(op, to_pointerize, linker_values);
    fail=tmp?tmp:fail;
  }
  return fail;
}

void linker_script_merget::symbols_to_pointerize(
    const linker_valuest &linker_values,
    const exprt &expr,
    std::list<symbol_exprt> &to_pointerize) const
{
  for(const auto &op : expr.operands())
  {
    if(op.id()!=ID_symbol)
      continue;
    const symbol_exprt &sym_exp=to_symbol_expr(op);
    const auto &pair=linker_values.find(sym_exp.get_identifier());
    if(pair!=linker_values.end())
        to_pointerize.push_back(sym_exp);
  }
  for(const auto &op : expr.operands())
    symbols_to_pointerize(linker_values, op, to_pointerize);
}

#if 0
The current implementation of this function is less precise than the
  commented-out version below. To understand the difference between these
  implementations, consider the following example:

Suppose we have a section in the linker script, 100 bytes long, where the
address of the symbol sec_start is the start of the section (value 4096) and the
address of sec_end is the end of that section (value 4196).

The current implementation synthesizes the goto-version of the following C:

    char __sec_array[100];
    char *sec_start=(&__sec_array[0]);
    char *sec_end=((&__sec_array[0])+100);
      // Yes, it is 100 not 99. We're pointing to the end of the memory occupied
      // by __sec_array, not the last element of __sec_array.

This is imprecise for the following reason: the actual address of the array and
the pointers shall be some random CBMC-internal address, instead of being 4096
and 4196. The linker script, on the other hand, would have specified the exact
position of the section, and we even know what the actual values of sec_start
and sec_end are from the object file (these values are in the `addresses` list
of the `data` argument to this function). If the correctness of the code depends
on these actual values, then CBMCs model of the code is too imprecise to verify
this.

The commented-out version of this function below synthesizes the following:

    char *sec_start=4096;
    char *sec_end=4196;
    __CPROVER_allocated_memory(4096, 100);

This code has both the actual addresses of the start and end of the section and
tells CBMC that the intermediate region is valid. However, the allocated_memory
macro does not currently allocate an actual object at the address 4096, so
symbolic execution can fail. In particular, the 'allocated memory' is part of
__CPROVER_memory, which does not have a bounded size; this means that (for
example) calls to memcpy or memset fail, because the first and third arguments
do not have know n size. The commented-out implementation should be reinstated
once this limitation of __CPROVER_allocated_memory has been fixed.

In either case, no other changes to the rest of the code (outside this function)
should be necessary. The rest of this file converts expressions containing the
linker-defined symbol into pointer types if they were not already, and this is
the right behaviour for both implementations.
#endif
int linker_script_merget::ls_data2instructions(
    jsont &data,
    const std::string &linker_script,
    goto_programt &gp,
    symbol_tablet &symbol_table,
    linker_valuest &linker_values)
#if 1
{
  goto_programt::instructionst initialize_instructions=gp.instructions;
  std::map<irep_idt, std::size_t> truncated_symbols;
  for(auto &d : data["regions"].array)
  {
    bool has_end=d["has-end-symbol"].is_true();

    std::ostringstream array_name;
    array_name << CPROVER_PREFIX << "linkerscript-array_"
      << d["start-symbol"].value;
    if(has_end)
      array_name << "-" << d["end-symbol"].value;


    // Array symbol_exprt
    std::size_t array_size=integer2size_t(string2integer(d["size"].value));
    if(array_size > MAX_FLATTENED_ARRAY_SIZE)
    {
      warning() << "Object section '" << d["section"].value << "' of size "
                << array_size << " is too large to model. Truncating to "
                << MAX_FLATTENED_ARRAY_SIZE << " bytes" << eom;
      array_size=MAX_FLATTENED_ARRAY_SIZE;
      if(!has_end)
        truncated_symbols[d["size-symbol"].value]=MAX_FLATTENED_ARRAY_SIZE;
    }

    constant_exprt    array_size_expr=from_integer(array_size, size_type());
    array_typet       array_type(char_type(), array_size_expr);
    symbol_exprt      array_expr(array_name.str(), array_type);
    source_locationt  array_loc;

    array_loc.set_file(linker_script);
    std::ostringstream array_comment;
    array_comment << "Object section '" << d["section"].value << "' of size "
            << integer2unsigned(array_size) << " bytes";
    array_loc.set_comment(array_comment.str());
    array_expr.add_source_location()=array_loc;

    // Array start address
    index_exprt       zero_idx(array_expr, from_integer(0, size_type()));
    address_of_exprt  array_start(zero_idx);

    // Linker-defined symbol_exprt pointing to start address
    symbol_exprt start_sym(d["start-symbol"].value, pointer_type(char_type()));
    linker_values[d["start-symbol"].value]=std::make_pair(start_sym,
        array_start);

    // Since the value of the pointer will be a random CBMC address, write a
    // note about the real address in the object file
    auto it=std::find_if(data["addresses"].array.begin(),
                         data["addresses"].array.end(),
                         [&d](const jsont &add)
                         { return add["sym"].value==d["start-symbol"].value; });
    if(it==data["addresses"].array.end())
    {
      error() << "Start: Could not find address corresponding to symbol '"
              << d["start-symbol"].value << "' (start of section)" << eom;
      return 1;
    }
    source_locationt  start_loc;
    start_loc.set_file(linker_script);
    std::ostringstream start_comment;
    start_comment << "Pointer to beginning of object section '"
                  << d["section"].value << "'. Original address in object file"
                  << " is " << (*it)["val"].value;
    start_loc.set_comment(start_comment.str());
    start_sym.add_source_location()=start_loc;

    // Instruction for start-address pointer in __CPROVER_initialize
    code_assignt start_assign(start_sym, array_start);
    start_assign.add_source_location()=start_loc;
    goto_programt::instructiont start_assign_i;
    start_assign_i.make_assignment(start_assign);
    start_assign_i.source_location=start_loc;
    initialize_instructions.push_front(start_assign_i);

    if(has_end) // Same for pointer to end of array
    {
      plus_exprt array_end(array_start, array_size_expr);

      symbol_exprt end_sym(d["end-symbol"].value, pointer_type(char_type()));
      linker_values[d["end-symbol"].value]=std::make_pair(end_sym, array_end);

      auto it=std::find_if(data["addresses"].array.begin(),
                           data["addresses"].array.end(),
                           [&d](const jsont &add)
                           { return add["sym"].value==d["end-symbol"].value; });
      if(it==data["addresses"].array.end())
      {
        error() << "Could not find address corresponding to symbol '"
                << d["end-symbol"].value << "' (end of section)" << eom;
        return 1;
      }
      source_locationt  end_loc;
      end_loc.set_file(linker_script);
      std::ostringstream end_comment;
      end_comment << "Pointer to end of object section '"
                  << d["section"].value << "'. Original address in object file"
                  << " is " << (*it)["val"].value;
      end_loc.set_comment(end_comment.str());
      end_sym.add_source_location()=end_loc;

      code_assignt end_assign(end_sym, array_end);
      end_assign.add_source_location()=end_loc;
      goto_programt::instructiont end_assign_i;
      end_assign_i.make_assignment(end_assign);
      end_assign_i.source_location=end_loc;
      initialize_instructions.push_front(end_assign_i);
    }

    // Add the array to the symbol table. We don't add the pointer(s) to the
    // symbol table because they were already there, but declared as extern and
    // probably with a different type. We change the externness and type in
    // pointerize_linker_defined_symbols.
    symbolt array_sym;
    array_sym.name=array_name.str();
    array_sym.pretty_name=array_name.str();
    array_sym.is_lvalue=array_sym.is_static_lifetime=true;
    array_sym.type=array_type;
    array_sym.location=array_loc;
    symbol_table.add(array_sym);

    // Push the array initialization to the front now, so that it happens before
    // the initialization of the symbols that point to it.
    namespacet ns(symbol_table);
    exprt zi=zero_initializer(array_type, array_loc, ns, *message_handler);
    code_assignt array_assign(array_expr, zi);
    array_assign.add_source_location()=array_loc;
    goto_programt::instructiont array_assign_i;
    array_assign_i.make_assignment(array_assign);
    array_assign_i.source_location=array_loc;
    initialize_instructions.push_front(array_assign_i);
  }

  // We've added every linker-defined symbol that marks the start or end of a
  // region. But there might be other linker-defined symbols with some random
  // address. These will have been declared extern too, so we need to give them
  // a value also. Here, we give them the actual value that they have in the
  // object file, since we're not assigning any object to them.
  for(const auto &d : data["addresses"].array)
  {
    auto it=linker_values.find(irep_idt(d["sym"].value));
    if(it!=linker_values.end())
      // sym marks the start or end of a region; already dealt with.
      continue;

    // Perhaps this is a size symbol for a section whose size we truncated
    // earlier.
    irep_idt symbol_value;
    const auto &pair=truncated_symbols.find(d["sym"].value);
    if(pair==truncated_symbols.end())
      symbol_value=d["val"].value;
    else
    {
      debug() << "Truncating the value of symbol " << d["sym"].value << " from "
              << d["val"].value << " to " << MAX_FLATTENED_ARRAY_SIZE
              << " because it corresponds to the size of a too-large section."
              << eom;
      symbol_value=std::to_string(MAX_FLATTENED_ARRAY_SIZE);
    }

    source_locationt loc;
    loc.set_file(linker_script);
    loc.set_comment("linker script-defined symbol: char *"+
        d["sym"].value+"="+"(char *)"+id2string(symbol_value)+"u;");

    symbol_exprt lhs(d["sym"].value, pointer_type(char_type()));

    constant_exprt rhs;
    rhs.set_value(integer2binary(string2integer(id2string(symbol_value)),
          unsigned_int_type().get_width()));
    rhs.type()=unsigned_int_type();

    exprt rhs_tc(rhs);
    rhs_tc.make_typecast(pointer_type(char_type()));

    linker_values[irep_idt(d["sym"].value)]=std::make_pair(lhs, rhs_tc);

    code_assignt assign(lhs, rhs_tc);
    assign.add_source_location()=loc;
    goto_programt::instructiont assign_i;
    assign_i.make_assignment(assign);
    assign_i.source_location=loc;
    initialize_instructions.push_front(assign_i);
  }
  return 0;
}
#else
{
  goto_programt::instructionst initialize_instructions=gp.instructions;
  for(const auto &d : data["regions"].array)
  {
    code_function_callt f;
    code_typet void_t;
    void_t.return_type()=empty_typet();
    f.function()=symbol_exprt(CPROVER_PREFIX "allocated_memory", void_t);
    unsigned start=safe_string2unsigned(d["start"].value);
    unsigned size=safe_string2unsigned(d["size"].value);
    constant_exprt first=from_integer(start, size_type());
    constant_exprt second=from_integer(size, size_type());
    code_function_callt::argumentst args={first, second};
    f.arguments()=args;

    source_locationt loc;
    loc.set_file(linker_script);
    loc.set_comment("linker script-defined region:\n"+d["commt"].value+":\n"+
        d["annot"].value);
    f.add_source_location()=loc;

    goto_programt::instructiont i;
    i.make_function_call(f);
    initialize_instructions.push_front(i);
  }

  if(!symbol_table.has_symbol(CPROVER_PREFIX "allocated_memory"))
  {
    symbolt sym;
    sym.name=CPROVER_PREFIX "allocated_memory";
    sym.pretty_name=CPROVER_PREFIX "allocated_memory";
    sym.is_lvalue=sym.is_static_lifetime=true;
    code_typet void_t;
    void_t.return_type()=empty_typet();
    sym.type=void_t;
    symbol_table.add(sym);
  }

  for(const auto &d : data["addresses"].array)
  {
    source_locationt loc;
    loc.set_file(linker_script);
    loc.set_comment("linker script-defined symbol: char *"+
        d["sym"].value+"="+"(char *)"+d["val"].value+"u;");

    symbol_exprt lhs(d["sym"].value, pointer_type(char_type()));

    constant_exprt rhs;
    rhs.set_value(integer2binary(string2integer(d["val"].value),
          unsigned_int_type().get_width()));
    rhs.type()=unsigned_int_type();

    exprt rhs_tc(rhs);
    rhs_tc.make_typecast(pointer_type(char_type()));

    linker_values[irep_idt(d["sym"].value)]=std::make_pair(lhs, rhs_tc);

    code_assignt assign(lhs, rhs_tc);
    assign.add_source_location()=loc;
    goto_programt::instructiont assign_i;
    assign_i.make_assignment(assign);
    initialize_instructions.push_front(assign_i);
  }
  return 0;
}
#endif

int linker_script_merget::get_linker_script_data(
    jsont &linker_data,
    std::list<irep_idt> &linker_defined_symbols,
    const symbol_tablet &symbol_table,
    const std::string &out_file)
{
  for(auto const &pair : symbol_table.symbols)
    if(pair.second.is_extern && pair.second.value.is_nil()
    && pair.second.name!="__CPROVER_memory")
      linker_defined_symbols.push_back(pair.second.name);

  std::ostringstream linker_def_str;
  std::copy(linker_defined_symbols.begin(), linker_defined_symbols.end(),
      std::ostream_iterator<irep_idt>(linker_def_str, "\n"));
  debug() << "Linker-defined symbols: [" << linker_def_str.str() << "]\n"
          << eom;

  temporary_filet linker_def_outfile("goto-cc-linker-info", ".json");
  temporary_filet linker_def_infile("goto-cc-linker-defs", "");
  std::ofstream linker_def_file(linker_def_infile());
  linker_def_file << linker_def_str.str();
  linker_def_file.close();

  std::vector<std::string> argv=
  {
    "ls_parse.py",
    "--script",   cmdline.get_value('T'),
    "--object",   out_file,
    "--sym-file", linker_def_infile(),
    "--out-file", linker_def_outfile()
  };
  if(cmdline.isset("verbosity"))
  {
    unsigned verb=safe_string2unsigned(cmdline.get_value("verbosity"));
    if(verb>9)
      argv.push_back("--very-verbose");
    else if(verb>4)
      argv.push_back("--verbose");
  }

  int rc=run(argv[0], argv, linker_def_infile(), linker_def_outfile());
  if(rc!=0)
  {
    error() << "Problem parsing linker script" << eom;
    return rc;
  }

  int fail=parse_json(linker_def_outfile(), get_message_handler(),
      linker_data);
  if(fail!=0)
    error() << "Problem parsing linker script JSON data" << eom;
  return fail;
}

int linker_script_merget::goto_and_object_mismatch(
    const std::list<irep_idt> &linker_defined_symbols,
    const linker_valuest &linker_values)
{
  int fail=0;
  for(const auto &sym : linker_defined_symbols)
    if(linker_values.find(sym)==linker_values.end())
    {
      fail=1;
      error() << "Variable '" << sym << "' was declared extern but never given "
              << "a value, even in a linker script" << eom;
    }

  for(const auto &pair : linker_values)
  {
    auto it=std::find(linker_defined_symbols.begin(),
                      linker_defined_symbols.end(), pair.first);
    if(it==linker_defined_symbols.end())
    {
      fail=1;
      error() << "Linker script-defined symbol '" << pair.first << "' was "
              << "either defined in the C source code, not declared extern in "
              << "the C source code, or does not appear in the C source code"
              << eom;
    }
  }
  return fail;
}

int linker_script_merget::linker_data_is_malformed(const jsont &data) const
{
  return (!(data.is_object() &&
    data.object.find("regions")!=data.object.end() &&
    data.object.find("addresses")!=data.object.end() &&
    data["regions"].is_array() &&
    data["addresses"].is_array() &&
    std::all_of(data["addresses"].array.begin(),
                data["addresses"].array.end(),
                [](jsont j)
                {
                  return j.is_object() &&
                         j.object.find("val")!=j.object.end() &&
                         j.object.find("sym")!=j.object.end() &&
                         j["val"].is_number() &&
                         j["sym"].is_string();
                }) &&
    std::all_of(data["regions"].array.begin(),
                   data["regions"].array.end(),
                   [](jsont j)
                   {
                     return j.is_object() &&
                            j.object.find("start")!=j.object.end() &&
                            j.object.find("size")!=j.object.end() &&
                            j.object.find("annot")!=j.object.end() &&
                            j.object.find("commt")!=j.object.end() &&
                            j.object.find("start-symbol")!=j.object.end() &&
                            j.object.find("has-end-symbol")!=j.object.end() &&
                            j.object.find("section")!=j.object.end() &&
                            j["start"].is_number() &&
                            j["size"].is_number() &&
                            j["annot"].is_string() &&
                            j["start-symbol"].is_string() &&
                            j["section"].is_string() &&
                            j["commt"].is_string() &&
                            ( (j["has-end-symbol"].is_true() &&
                               j.object.find("end-symbol")!=j.object.end() &&
                               j["end-symbol"].is_string())
                            ||(j["has-end-symbol"].is_false() &&
                               j.object.find("size-symbol")!=j.object.end() &&
                               j.object.find("end-symbol")==j.object.end() &&
                               j["size-symbol"].is_string()));
                   })));
}<|MERGE_RESOLUTION|>--- conflicted
+++ resolved
@@ -168,12 +168,7 @@
   // First, pointerize the actual linker-defined symbols
   for(const auto &pair : linker_values)
   {
-<<<<<<< HEAD
-    symbol_tablet::opt_symbol_reft maybe_symbol=
-      symbol_table.get_writeable(pair.first);
-=======
     const auto maybe_symbol=symbol_table.get_writeable(pair.first);
->>>>>>> 9e051771
     if(!maybe_symbol)
       continue;
     symbolt &entry=*maybe_symbol;
@@ -194,11 +189,7 @@
     debug() << "Pointerizing the symbol-table value of symbol " << pair.first
             << eom;
     int fail=pointerize_subexprs_of(
-<<<<<<< HEAD
-      symbol_table.get_writeable(pair.first)->get().value,
-=======
       symbol_table.get_writeable_ref(pair.first).value,
->>>>>>> 9e051771
       to_pointerize,
       linker_values);
     if(to_pointerize.empty() && fail==0)
