--- conflicted
+++ resolved
@@ -1290,11 +1290,7 @@
        named_symbol.second.value.is_not_nil())
     {
       object_type_updates(
-<<<<<<< HEAD
-        main_symbol_table.get_writeable(named_symbol.first)->get().value);
-=======
         main_symbol_table.get_writeable_ref(named_symbol.first).value);
->>>>>>> 9e051771
     }
   }
 }
