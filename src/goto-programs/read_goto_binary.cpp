--- conflicted
+++ resolved
@@ -213,130 +213,6 @@
   return false;
 }
 
-<<<<<<< HEAD
-static void rename_symbols_in_function(
-  goto_functionst::goto_functiont &function,
-  const rename_symbolt &rename_symbol)
-{
-  goto_programt &program=function.body;
-  rename_symbol(function.type);
-
-  Forall_goto_program_instructions(iit, program)
-  {
-    rename_symbol(iit->code);
-    rename_symbol(iit->guard);
-  }
-}
-
-static bool link_functions(
-  symbol_tablet &dest_symbol_table,
-  goto_functionst &dest_functions,
-  const symbol_tablet &src_symbol_table,
-  goto_functionst &src_functions,
-  const rename_symbolt &rename_symbol,
-  const std::unordered_set<irep_idt, irep_id_hash> &weak_symbols,
-  const replace_symbolt &object_type_updates)
-{
-  namespacet ns(dest_symbol_table);
-  namespacet src_ns(src_symbol_table);
-
-  // merge functions
-  Forall_goto_functions(src_it, src_functions)
-  {
-    // the function might have been renamed
-    rename_symbolt::expr_mapt::const_iterator e_it=
-      rename_symbol.expr_map.find(src_it->first);
-
-    irep_idt final_id=src_it->first;
-
-    if(e_it!=rename_symbol.expr_map.end())
-      final_id=e_it->second;
-
-    // already there?
-    goto_functionst::function_mapt::iterator dest_f_it=
-      dest_functions.function_map.find(final_id);
-
-    goto_functionst::goto_functiont &src_func=src_it->second;
-    if(dest_f_it==dest_functions.function_map.end()) // not there yet
-    {
-      rename_symbols_in_function(src_func, rename_symbol);
-      dest_functions.function_map.insert(
-        std::make_pair(final_id, std::move(src_func)));
-    }
-    else // collision!
-    {
-      goto_functionst::goto_functiont &in_dest_symbol_table=
-        dest_f_it->second;
-
-      if(in_dest_symbol_table.body.instructions.empty() ||
-         weak_symbols.find(final_id)!=weak_symbols.end())
-      {
-        // the one with body wins!
-        rename_symbols_in_function(src_func, rename_symbol);
-
-        in_dest_symbol_table.body.swap(src_func.body);
-        in_dest_symbol_table.type=src_func.type;
-      }
-      else if(src_func.body.instructions.empty() ||
-              src_ns.lookup(src_it->first).is_weak)
-      {
-        // just keep the old one in dest
-      }
-      else if(in_dest_symbol_table.type.get_bool(ID_C_inlined))
-      {
-        // ok, we silently ignore
-      }
-      else
-      {
-        // the linking code will have ensured that types match
-        rename_symbol(src_func.type);
-        assert(base_type_eq(in_dest_symbol_table.type, src_func.type, ns));
-      }
-    }
-  }
-
-  // apply macros
-  rename_symbolt macro_application;
-
-  forall_symbols(it, dest_symbol_table.symbols)
-    if(it->second.is_macro && !it->second.is_type)
-    {
-      const symbolt &symbol=it->second;
-
-      assert(symbol.value.id()==ID_symbol);
-      const irep_idt &id=to_symbol_expr(symbol.value).get_identifier();
-
-      #if 0
-      if(!base_type_eq(symbol.type, ns.lookup(id).type, ns))
-      {
-        std::cerr << symbol << '\n';
-        std::cerr << ns.lookup(id) << '\n';
-      }
-      assert(base_type_eq(symbol.type, ns.lookup(id).type, ns));
-      #endif
-
-      macro_application.insert_expr(symbol.name, id);
-    }
-
-  if(!macro_application.expr_map.empty())
-    Forall_goto_functions(dest_it, dest_functions)
-      rename_symbols_in_function(dest_it->second, macro_application);
-
-  if(!object_type_updates.expr_map.empty())
-  {
-    Forall_goto_functions(dest_it, dest_functions)
-      Forall_goto_program_instructions(iit, dest_it->second.body)
-      {
-        object_type_updates(iit->code);
-        object_type_updates(iit->guard);
-      }
-  }
-
-  return false;
-}
-
-=======
->>>>>>> 5a585398
 /// reads an object file
 /// \par parameters: a file_name
 /// \return true on error, false otherwise
