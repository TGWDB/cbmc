/*******************************************************************\

Module: Get a Goto Program

Author: Daniel Kroening, kroening@kroening.com

\*******************************************************************/

/// \file
/// Get a Goto Program

#include "initialize_goto_model.h"

#include <fstream>
#include <iostream>

#include <util/language.h>
#include <util/config.h>
#include <util/unicode.h>

#include <langapi/mode.h>
#include <langapi/language_ui.h>

#include <goto-programs/rebuild_goto_start_function.h>

#include "goto_convert_functions.h"
#include "read_goto_binary.h"

bool initialize_goto_model(
  goto_modelt &goto_model,
  const cmdlinet &cmdline,
  message_handlert &message_handler)
{
  messaget msg(message_handler);
  const std::vector<std::string> &files=cmdline.args;
  if(files.empty())
  {
    msg.error() << "Please provide a program" << messaget::eom;
    return true;
  }

  try
  {
    std::vector<std::string> binaries, sources;
    binaries.reserve(files.size());
    sources.reserve(files.size());

    for(const auto &file : files)
    {
      if(is_goto_binary(file))
        binaries.push_back(file);
      else
        sources.push_back(file);
    }

    language_filest language_files;
    language_files.set_message_handler(message_handler);

    if(!sources.empty())
    {
      for(const auto &filename : sources)
      {
        #ifdef _MSC_VER
        std::ifstream infile(widen(filename));
        #else
        std::ifstream infile(filename);
        #endif

        if(!infile)
        {
          msg.error() << "failed to open input file `" << filename
            << '\'' << messaget::eom;
          return true;
        }

        std::pair<language_filest::file_mapt::iterator, bool>
          result=language_files.file_map.insert(
            std::pair<std::string, language_filet>(filename, language_filet()));

        language_filet &lf=result.first->second;

        lf.filename=filename;
        lf.language=get_language_from_filename(filename);

        if(lf.language==nullptr)
        {
          source_locationt location;
          location.set_file(filename);
          msg.error().source_location=location;
          msg.error() << "failed to figure out type of file" << messaget::eom;
          return true;
        }

        languaget &language=*lf.language;
        language.set_message_handler(message_handler);
        language.get_language_options(cmdline);

        msg.status() << "Parsing " << filename << messaget::eom;

        if(language.parse(infile, filename))
        {
          msg.error() << "PARSING ERROR" << messaget::eom;
          return true;
        }

        lf.get_modules();
      }

      msg.status() << "Converting" << messaget::eom;

      if(language_files.typecheck(goto_model.symbol_table))
      {
        msg.error() << "CONVERSION ERROR" << messaget::eom;
        return true;
      }
    }

    for(const auto &file : binaries)
    {
      msg.status() << "Reading GOTO program from file" << messaget::eom;

      if(read_object_and_link(file, goto_model, message_handler))
        return true;
    }

    bool binaries_provided_start=
      goto_model.symbol_table.has_symbol(goto_functionst::entry_point());

    bool entry_point_generation_failed=false;

    if(binaries_provided_start && cmdline.isset("function"))
    {
      // Rebuild the entry-point, using the language annotation of the
      // existing __CPROVER_start function:
      rebuild_goto_start_functiont rebuild_existing_start(
        msg.get_message_handler(),
        cmdline,
        goto_model.symbol_table,
        goto_model.goto_functions);
      entry_point_generation_failed=rebuild_existing_start();
    }
    else if(!binaries_provided_start)
    {
<<<<<<< HEAD
      // Allow all language front-ends to try to provide the user-specified
      // (--function) entry-point, or some language-specific default:
      entry_point_generation_failed=
        language_files.generate_support_functions(goto_model.symbol_table);
    }

=======
      // Unsure of the rationale for only generating stubs when there are no
      // GOTO binaries in play; simply mirroring old code in language_uit here.
      if(binaries.empty())
      {
        // Enable/disable stub generation for opaque methods
        bool stubs_enabled=cmdline.isset("generate-opaque-stubs");
        language_files.set_should_generate_opaque_method_stubs(stubs_enabled);
      }

      // Allow all language front-ends to try to provide the user-specified
      // (--function) entry-point, or some language-specific default:
      entry_point_generation_failed=
        language_files.generate_support_functions(goto_model.symbol_table);
    }

>>>>>>> 9e051771
    if(entry_point_generation_failed)
    {
      msg.error() << "SUPPORT FUNCTION GENERATION ERROR" << messaget::eom;
      return true;
    }

    if(language_files.final(goto_model.symbol_table))
    {
      msg.error() << "FINAL STAGE CONVERSION ERROR" << messaget::eom;
      return true;
    }

    msg.status() << "Generating GOTO Program" << messaget::eom;

    goto_convert(
      goto_model.symbol_table,
      goto_model.goto_functions,
      message_handler);

    // stupid hack
    config.set_object_bits_from_symbol_table(
      goto_model.symbol_table);
  }
  catch(const char *e)
  {
    msg.error() << e << messaget::eom;
    return true;
  }
  catch(const std::string e)
  {
    msg.error() << e << messaget::eom;
    return true;
  }
  catch(int)
  {
    return true;
  }
  catch(std::bad_alloc)
  {
    msg.error() << "Out of memory" << messaget::eom;
    return true;
  }

  return false; // no error
}<|MERGE_RESOLUTION|>--- conflicted
+++ resolved
@@ -141,14 +141,6 @@
     }
     else if(!binaries_provided_start)
     {
-<<<<<<< HEAD
-      // Allow all language front-ends to try to provide the user-specified
-      // (--function) entry-point, or some language-specific default:
-      entry_point_generation_failed=
-        language_files.generate_support_functions(goto_model.symbol_table);
-    }
-
-=======
       // Unsure of the rationale for only generating stubs when there are no
       // GOTO binaries in play; simply mirroring old code in language_uit here.
       if(binaries.empty())
@@ -164,7 +156,6 @@
         language_files.generate_support_functions(goto_model.symbol_table);
     }
 
->>>>>>> 9e051771
     if(entry_point_generation_failed)
     {
       msg.error() << "SUPPORT FUNCTION GENERATION ERROR" << messaget::eom;
