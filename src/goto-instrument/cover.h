/*******************************************************************\

Module: Coverage Instrumentation

Author: Daniel Kroening

Date: May 2016

\*******************************************************************/

/// \file
/// Coverage Instrumentation

#ifndef CPROVER_GOTO_INSTRUMENT_COVER_H
#define CPROVER_GOTO_INSTRUMENT_COVER_H

#include <goto-programs/goto_model.h>
#include <util/cmdline.h>

<<<<<<< HEAD
class coverage_goalst
{
public:
  static bool get_coverage_goals(
    const std::string &coverage,
    message_handlert &message_handler,
    coverage_goalst &goals,
    const irep_idt &mode);
  void add_goal(source_locationt goal);
  bool is_existing_goal(source_locationt source_loc);
  void check_uncovered_goals(messaget &msg);

private:
  std::map<source_locationt, bool> existing_goals;
};
=======
class message_handlert;
>>>>>>> d0234987

enum class coverage_criteriont
{
  LOCATION, BRANCH, DECISION, CONDITION,
  PATH, MCDC, ASSERTION, COVER };

bool consider_goals(
  const goto_programt &goto_program,
  coverage_goalst &goals);

void instrument_cover_goals(
  const symbol_tablet &symbol_table,
  goto_functionst &goto_functions,
  coverage_criteriont,
  bool function_only=false);

void instrument_cover_goals(
  const symbol_tablet &symbol_table,
  goto_programt &goto_program,
  coverage_criteriont,
  bool function_only=false);

void instrument_cover_goals(
  const symbol_tablet &symbol_table,
  goto_functionst &goto_functions,
  coverage_criteriont,
  coverage_goalst &goals,
  bool function_only=false,
  bool ignore_trivial=false);

void instrument_cover_goals(
  const symbol_tablet &symbol_table,
  goto_programt &goto_program,
  coverage_criteriont,
  coverage_goalst &goals,
  bool function_only=false,
  bool ignore_trivial=false);

bool instrument_cover_goals(
  const cmdlinet &cmdline,
  const symbol_tablet &symbol_table,
  goto_functionst &goto_functions,
  message_handlert &msgh);

#endif // CPROVER_GOTO_INSTRUMENT_COVER_H<|MERGE_RESOLUTION|>--- conflicted
+++ resolved
@@ -17,7 +17,9 @@
 #include <goto-programs/goto_model.h>
 #include <util/cmdline.h>
 
-<<<<<<< HEAD
+class message_handlert;
+class messaget;
+
 class coverage_goalst
 {
 public:
@@ -33,9 +35,6 @@
 private:
   std::map<source_locationt, bool> existing_goals;
 };
-=======
-class message_handlert;
->>>>>>> d0234987
 
 enum class coverage_criteriont
 {
