/*******************************************************************\

Module: C++ Language Type Checking

Author: Daniel Kroening, kroening@cs.cmu.edu

\*******************************************************************/

/// \file
/// C++ Language Type Checking

#include "cpp_typecheck.h"

#include <algorithm>

#include <util/arith_tools.h>
#include <util/simplify_expr.h>
#include <util/std_types.h>
#include <util/c_types.h>

#include <ansi-c/c_qualifiers.h>

#include "cpp_type2name.h"
#include "cpp_declarator_converter.h"
#include "cpp_convert_type.h"
#include "cpp_name.h"

bool cpp_typecheckt::has_const(const typet &type)
{
  if(type.id()==ID_const)
    return true;
  else if(type.id()==ID_merged_type)
  {
    forall_subtypes(it, type)
      if(has_const(*it))
        return true;

    return false;
  }
  else
    return false;
}

bool cpp_typecheckt::has_volatile(const typet &type)
{
  if(type.id()==ID_volatile)
    return true;
  else if(type.id()==ID_merged_type)
  {
    forall_subtypes(it, type)
      if(has_volatile(*it))
        return true;

    return false;
  }
  else
    return false;
}

cpp_scopet &cpp_typecheckt::tag_scope(
  const irep_idt &base_name,
  bool has_body,
  bool tag_only_declaration)
{
  // The scope of a compound identifier is difficult,
  // and is different from C.
  //
  // For instance:
  // class A { class B {} }   --> A::B
  // class A { class B; }     --> A::B
  // class A { class B *p; }  --> ::B
  // class B { }; class A { class B *p; } --> ::B
  // class B { }; class A { class B; class B *p; } --> A::B

  // If there is a body, or it's a tag-only declaration,
  // it's always in the current scope, even if we already have
  // it in an upwards scope.

  if(has_body || tag_only_declaration)
    return cpp_scopes.current_scope();

  // No body. Not a tag-only-declaration.
  // Check if we have it already. If so, take it.

  // we should only look for tags, but we don't
  cpp_scopet::id_sett id_set;
  cpp_scopes.current_scope().lookup(base_name, cpp_scopet::RECURSIVE, id_set);

  for(const auto &id : id_set)
    if(id->is_class())
      return static_cast<cpp_scopet &>(id->get_parent());

  // Tags without body that we don't have already
  // and that are not a tag-only declaration go into
  // the global scope of the namespace.
  return cpp_scopes.get_global_scope();
}

void cpp_typecheckt::typecheck_compound_type(
  struct_union_typet &type)
{
  // first save qualifiers
  c_qualifierst qualifiers(type);

  // now clear them from the type
  type.remove(ID_C_constant);
  type.remove(ID_C_volatile);
  type.remove(ID_C_restricted);

  // get the tag name
  bool has_tag=type.find(ID_tag).is_not_nil();
  irep_idt base_name;
  cpp_scopet *dest_scope=nullptr;
  bool has_body=type.find(ID_body).is_not_nil();
  bool tag_only_declaration=type.get_bool(ID_C_tag_only_declaration);

  if(!has_tag)
  {
    // most of these should be named by now; see
    // cpp_declarationt::name_anon_struct_union()

    base_name=std::string("#anon_")+std::to_string(++anon_counter);
    type.set(ID_C_is_anonymous, true);
    dest_scope=&cpp_scopes.current_scope();
  }
  else
  {
    const cpp_namet &cpp_name=
      to_cpp_name(type.find(ID_tag));

    // scope given?
    if(cpp_name.is_simple_name())
    {
      base_name=cpp_name.get_base_name();

      // anonymous structs always go into the current scope
      if(type.get_bool(ID_C_is_anonymous))
        dest_scope=&cpp_scopes.current_scope();
      else
        dest_scope=&tag_scope(base_name, has_body, tag_only_declaration);
    }
    else
    {
      cpp_save_scopet cpp_save_scope(cpp_scopes);
      cpp_typecheck_resolvet cpp_typecheck_resolve(*this);
      cpp_template_args_non_tct t_args;
      dest_scope=
        &cpp_typecheck_resolve.resolve_scope(cpp_name, base_name, t_args);
    }
  }

  // The identifier 'tag-X' matches what the C front-end does!
  // The hyphen is deliberate to avoid collisions with other
  // identifiers.
  const irep_idt symbol_name=
    dest_scope->prefix+
    "tag-"+id2string(base_name)+
    dest_scope->suffix;

  // check if we have it already

<<<<<<< HEAD
  symbol_tablet::opt_const_symbol_reft maybe_symbol=
    symbol_table.lookup(symbol_name);
  if(maybe_symbol)
=======
  if(const auto maybe_symbol=symbol_table.lookup(symbol_name))
>>>>>>> 9e051771
  {
    // we do!
    const symbolt &symbol=*maybe_symbol;

    if(has_body)
    {
      if(symbol.type.id()=="incomplete_"+type.id_string())
      {
        // a previously incomplete struct/union becomes complete
        symbolt &symbol=*symbol_table.get_writeable(symbol_name);
        symbol.type.swap(type);
        typecheck_compound_body(symbol);
      }
      else if(symbol.type.get_bool(ID_C_is_anonymous))
      {
        // we silently ignore
      }
      else
      {
        error().source_location=type.source_location();
        error() << "error: compound tag `" << base_name
                << "' declared previously\n"
                << "location of previous definition: "
                << symbol.location << eom;
        throw 0;
      }
    }
  }
  else
  {
    // produce new symbol
    symbolt symbol;

    symbol.name=symbol_name;
    symbol.base_name=base_name;
    symbol.value.make_nil();
    symbol.location=type.source_location();
    symbol.mode=ID_cpp;
    symbol.module=module;
    symbol.type.swap(type);
    symbol.is_type=true;
    symbol.is_macro=false;
    symbol.pretty_name=
      cpp_scopes.current_scope().prefix+
      id2string(symbol.base_name)+
      cpp_scopes.current_scope().suffix;
    symbol.type.set(
      ID_tag, cpp_scopes.current_scope().prefix+id2string(symbol.base_name));

    // move early, must be visible before doing body
    symbolt *new_symbol;

    if(symbol_table.move(symbol, new_symbol))
    {
      error().source_location=symbol.location;
      error() << "cpp_typecheckt::typecheck_compound_type: "
              << "symbol_table.move() failed" << eom;
      throw 0;
    }

    // put into dest_scope
    cpp_idt &id=cpp_scopes.put_into_scope(*new_symbol, *dest_scope);

    id.id_class=cpp_idt::id_classt::CLASS;
    id.is_scope=true;
    id.prefix=cpp_scopes.current_scope().prefix+
              id2string(new_symbol->base_name)+
              cpp_scopes.current_scope().suffix+"::";
    id.class_identifier=new_symbol->name;
    id.id_class=cpp_idt::id_classt::CLASS;

    if(has_body)
      typecheck_compound_body(*new_symbol);
    else
    {
      typet new_type("incomplete_"+new_symbol->type.id_string());
      new_type.set(ID_tag, new_symbol->base_name);
      new_symbol->type.swap(new_type);
    }
  }

  // create type symbol
  typet symbol_type(ID_symbol);
  symbol_type.set(ID_identifier, symbol_name);
  qualifiers.write(symbol_type);
  type.swap(symbol_type);
}

void cpp_typecheckt::typecheck_compound_declarator(
  const symbolt &symbol,
  const cpp_declarationt &declaration,
  cpp_declaratort &declarator,
  struct_typet::componentst &components,
  const irep_idt &access,
  bool is_static,
  bool is_typedef,
  bool is_mutable)
{
  bool is_cast_operator=
    declaration.type().id()=="cpp-cast-operator";

  if(is_cast_operator)
  {
    assert(declarator.name().get_sub().size()==2 &&
           declarator.name().get_sub().front().id()==ID_operator);

    typet type=static_cast<typet &>(declarator.name().get_sub()[1]);
    declarator.type().subtype()=type;

    irept name(ID_name);
    name.set(ID_identifier, "("+cpp_type2name(type)+")");
    declarator.name().get_sub().back().swap(name);
  }

  typet final_type=
    declarator.merge_type(declaration.type());

  // this triggers template elaboration
  elaborate_class_template(final_type);

  typecheck_type(final_type);

  cpp_namet cpp_name;
  cpp_name.swap(declarator.name());

  irep_idt base_name;

  if(cpp_name.is_nil())
  {
    // Yes, there can be members without name.
    base_name=irep_idt();
  }
  else if(cpp_name.is_simple_name())
  {
    base_name=cpp_name.get_base_name();
  }
  else
  {
    error().source_location=cpp_name.source_location();
    error() << "declarator in compound needs to be simple name"
            << eom;
    throw 0;
  }

  bool is_method=!is_typedef && final_type.id()==ID_code;
  bool is_constructor=declaration.is_constructor();
  bool is_destructor=declaration.is_destructor();
  bool is_virtual=declaration.member_spec().is_virtual();
  bool is_explicit=declaration.member_spec().is_explicit();
  bool is_inline=declaration.member_spec().is_inline();

  final_type.set(ID_C_member_name, symbol.name);

  // first do some sanity checks

  if(is_virtual && !is_method)
  {
    error().source_location=cpp_name.source_location();
    error() << "only methods can be virtual" << eom;
    throw 0;
  }

  if(is_inline && !is_method)
  {
    error().source_location=cpp_name.source_location();
    error() << "only methods can be inlined" << eom;
    throw 0;
  }

  if(is_virtual && is_static)
  {
    error().source_location=cpp_name.source_location();
    error() << "static methods cannot be virtual" << eom;
    throw 0;
  }

  if(is_cast_operator && is_static)
  {
    error().source_location=cpp_name.source_location();
    error() << "cast operators cannot be static`" << eom;
    throw 0;
  }

  if(is_constructor && is_virtual)
  {
    error().source_location=cpp_name.source_location();
    error() << "constructors cannot be virtual" << eom;
    throw 0;
  }

  if(!is_constructor && is_explicit)
  {
    error().source_location=cpp_name.source_location();
    error() << "only constructors can be explicit" << eom;
    throw 0;
  }

  if(is_constructor &&
     base_name!=id2string(symbol.base_name))
  {
    error().source_location=cpp_name.source_location();
    error() << "member function must return a value or void" << eom;
    throw 0;
  }

  if(is_destructor &&
     base_name!="~"+id2string(symbol.base_name))
  {
    error().source_location=cpp_name.source_location();
    error() << "destructor with wrong name" << eom;
    throw 0;
  }

  // now do actual work

  struct_typet::componentt component;
  irep_idt identifier;

  // the below is a temporary hack
  // if(is_method || is_static)d
  if(id2string(cpp_scopes.current_scope().prefix).find("#anon")==
     std::string::npos ||
     is_method || is_static)
  {
    // Identifiers for methods include the scope prefix.
    // Identifiers for static members include the scope prefix.
    identifier=
      cpp_scopes.current_scope().prefix+
      id2string(base_name);
  }
  else
  {
    // otherwise, we keep them simple
    identifier=base_name;
  }

  component.set(ID_name, identifier);
  component.type()=final_type;
  component.set(ID_access, access);
  component.set(ID_base_name, base_name);
  component.set(ID_pretty_name, base_name);
  component.add_source_location()=cpp_name.source_location();

  if(cpp_name.is_operator())
  {
    component.set("is_operator", true);
    component.type().set("#is_operator", true);
  }

  if(is_cast_operator)
    component.set("is_cast_operator", true);

  if(declaration.member_spec().is_explicit())
    component.set("is_explicit", true);

  // either blank, const, volatile, or const volatile
  const typet &method_qualifier=
    static_cast<const typet &>(declarator.add(ID_method_qualifier));

  if(is_static)
  {
    component.set(ID_is_static, true);
    component.type().set("#is_static", true);
  }

  if(is_typedef)
    component.set("is_type", true);

  if(is_mutable)
    component.set("is_mutable", true);

  exprt &value=declarator.value();
  irept &initializers=declarator.member_initializers();

  if(is_method)
  {
    component.set(ID_is_inline, declaration.member_spec().is_inline());

    // the 'virtual' name of the function
    std::string virtual_name=
      component.get_string(ID_base_name)+
      id2string(
        function_identifier(
          static_cast<const typet &>(component.find(ID_type))));

    if(has_const(method_qualifier))
      virtual_name+="$const";

    if(has_volatile(method_qualifier))
      virtual_name+="$virtual";

    if(component.type().get(ID_return_type)==ID_destructor)
      virtual_name="@dtor";

    // The method may be virtual implicitly.
    std::set<irep_idt> virtual_bases;

    for(const auto &comp : components)
    {
      if(comp.get_bool(ID_is_virtual))
      {
        if(comp.get("virtual_name")==virtual_name)
        {
          is_virtual=true;
          const code_typet &code_type=to_code_type(comp.type());
          assert(!code_type.parameters().empty());
          const typet &pointer_type=code_type.parameters()[0].type();
          assert(pointer_type.id()==ID_pointer);
          virtual_bases.insert(pointer_type.subtype().get(ID_identifier));
        }
      }
    }

    if(!is_virtual)
    {
      typecheck_member_function(
        symbol.name, component, initializers,
        method_qualifier, value);

      if(!value.is_nil() && !is_static)
      {
        error().source_location=cpp_name.source_location();
        error() << "no initialization allowed here" << eom;
        throw 0;
      }
    }
    else // virtual
    {
      component.type().set(ID_C_is_virtual, true);
      component.type().set("#virtual_name", virtual_name);

      // Check if it is a pure virtual method
      if(is_virtual)
      {
        if(value.is_not_nil() && value.id()==ID_constant)
        {
          mp_integer i;
          to_integer(value, i);
          if(i!=0)
          {
            error().source_location=declarator.name().source_location();
            error() << "expected 0 to mark pure virtual method, got "
                    << i << eom;
            throw 0;
          }
          component.set("is_pure_virtual", true);
          value.make_nil();
        }
      }

      typecheck_member_function(
        symbol.name,
        component,
        initializers,
        method_qualifier,
        value);

      // get the virtual-table symbol type
      irep_idt vt_name="virtual_table::"+id2string(symbol.name);

      if(!symbol_table.has_symbol(vt_name))
      {
        // first time: create a virtual-table symbol type
        symbolt vt_symb_type;
        vt_symb_type.name= vt_name;
        vt_symb_type.base_name="virtual_table::"+id2string(symbol.base_name);
        vt_symb_type.pretty_name=vt_symb_type.base_name;
        vt_symb_type.mode=ID_cpp;
        vt_symb_type.module=module;
        vt_symb_type.location=symbol.location;
        vt_symb_type.type=struct_typet();
        vt_symb_type.type.set(ID_name, vt_symb_type.name);
        vt_symb_type.is_type=true;

        const bool failed=!symbol_table.insert(std::move(vt_symb_type)).second;
<<<<<<< HEAD
        assert(!failed);
=======
        CHECK_RETURN(!failed);
>>>>>>> 9e051771

        // add a virtual-table pointer
        struct_typet::componentt compo;
        compo.type()=pointer_type(symbol_typet(vt_name));
        compo.set_name(id2string(symbol.name) +"::@vtable_pointer");
        compo.set(ID_base_name, "@vtable_pointer");
        compo.set(
          ID_pretty_name,
          id2string(symbol.base_name) +"@vtable_pointer");
        compo.set("is_vtptr", true);
        compo.set(ID_access, ID_public);
        components.push_back(compo);
        put_compound_into_scope(compo);
      }

<<<<<<< HEAD
      typet &vt=symbol_table.get_writeable(vt_name)->get().type;
=======
      typet &vt=symbol_table.get_writeable_ref(vt_name).type;
>>>>>>> 9e051771
      INVARIANT(vt.id()==ID_struct, "Virtual tables must be stored as struct");
      struct_typet &virtual_table=to_struct_type(vt);

      component.set("virtual_name", virtual_name);
      component.set("is_virtual", is_virtual);

      // add an entry to the virtual table
      struct_typet::componentt vt_entry;
      vt_entry.type()=pointer_type(component.type());
      vt_entry.set_name(id2string(vt_name)+"::"+virtual_name);
      vt_entry.set(ID_base_name, virtual_name);
      vt_entry.set(ID_pretty_name, virtual_name);
      vt_entry.set(ID_access, ID_public);
      vt_entry.add_source_location()=symbol.location;
      virtual_table.components().push_back(vt_entry);

      // take care of overloading
      while(!virtual_bases.empty())
      {
        irep_idt virtual_base=*virtual_bases.begin();

        // a new function that does 'late casting' of the 'this' parameter
        symbolt func_symb;
        func_symb.name=
          id2string(component.get_name())+"::"+id2string(virtual_base);
        func_symb.base_name=component.get(ID_base_name);
        func_symb.pretty_name=component.get(ID_base_name);
        func_symb.mode=ID_cpp;
        func_symb.module=module;
        func_symb.location=component.source_location();
        func_symb.type=component.type();

        // change the type of the 'this' pointer
        code_typet &code_type=to_code_type(func_symb.type);
        code_typet::parametert &arg= code_type.parameters().front();
        arg.type().subtype().set(ID_identifier, virtual_base);

        // create symbols for the parameters
        code_typet::parameterst &args=code_type.parameters();
        std::size_t i=0;
        for(auto &arg : args)
        {
          irep_idt base_name=arg.get_base_name();

          if(base_name.empty())
            base_name="arg"+std::to_string(i++);

          symbolt arg_symb;
          arg_symb.name=id2string(func_symb.name) + "::"+ id2string(base_name);
          arg_symb.base_name=base_name;
          arg_symb.pretty_name=base_name;
          arg_symb.mode=ID_cpp;
          arg_symb.location=func_symb.location;
          arg_symb.type=arg.type();

          arg.set(ID_C_identifier, arg_symb.name);

          // add the parameter to the symbol table
          const bool failed=!symbol_table.insert(std::move(arg_symb)).second;
<<<<<<< HEAD
          assert(!failed);
=======
          CHECK_RETURN(!failed);
>>>>>>> 9e051771
        }

        // do the body of the function
        typecast_exprt late_cast(
          to_code_type(component.type()).parameters()[0].type());

        late_cast.op0()=
          namespacet(symbol_table).lookup(
            args[0].get(ID_C_identifier)).symbol_expr();

        if(code_type.return_type().id()!=ID_empty &&
           code_type.return_type().id()!=ID_destructor)
        {
          side_effect_expr_function_callt expr_call;
          expr_call.function()=
            symbol_exprt(component.get_name(), component.type());
          expr_call.type()=to_code_type(component.type()).return_type();
          expr_call.arguments().reserve(args.size());
          expr_call.arguments().push_back(late_cast);

          for(std::size_t i=1; i < args.size(); i++)
          {
            expr_call.arguments().push_back(
              namespacet(symbol_table).lookup(
                args[i].get(ID_C_identifier)).symbol_expr());
          }

          func_symb.value=code_returnt(expr_call);
        }
        else
        {
          code_function_callt code_func;
          code_func.function()=
            symbol_exprt(component.get_name(), component.type());
          code_func.arguments().reserve(args.size());
          code_func.arguments().push_back(late_cast);

          for(std::size_t i=1; i < args.size(); i++)
          {
            code_func.arguments().push_back(
              namespacet(symbol_table).lookup(
                args[i].get(ID_C_identifier)).symbol_expr());
          }

          func_symb.value=code_func;
        }

        // add this new function to the list of components

        struct_typet::componentt new_compo=component;
        new_compo.type()=func_symb.type;
        new_compo.set_name(func_symb.name);
        components.push_back(new_compo);

        // add the function to the symbol table
        {
<<<<<<< HEAD
          bool failed=!symbol_table.insert(std::move(func_symb)).second;
          assert(!failed);
=======
          const bool failed=!symbol_table.insert(std::move(func_symb)).second;
          CHECK_RETURN(!failed);
>>>>>>> 9e051771
        }

        // next base
        virtual_bases.erase(virtual_bases.begin());
      }
    }
  }

  if(is_static && !is_method) // static non-method member
  {
    // add as global variable to symbol_table
    symbolt static_symbol;
    static_symbol.mode=symbol.mode;
    static_symbol.name=identifier;
    static_symbol.type=component.type();
    static_symbol.base_name=component.get(ID_base_name);
    static_symbol.is_lvalue=true;
    static_symbol.is_static_lifetime=true;
    static_symbol.location=cpp_name.source_location();
    static_symbol.is_extern=true;

    // TODO: not sure about this: should be defined separately!
    dynamic_initializations.push_back(static_symbol.name);

    symbolt *new_symbol;
    if(symbol_table.move(static_symbol, new_symbol))
    {
      error().source_location=cpp_name.source_location();
      error() << "redeclaration of static member `"
              << static_symbol.base_name
              << "'" << eom;
      throw 0;
    }

    if(value.is_not_nil())
    {
      if(cpp_is_pod(new_symbol->type))
      {
        new_symbol->value.swap(value);
        c_typecheck_baset::do_initializer(*new_symbol);

        // these are macros if they are PODs and come with a (constant) value
        if(new_symbol->type.get_bool(ID_C_constant))
        {
          simplify(new_symbol->value, *this);
          new_symbol->is_macro=true;
        }
      }
      else
      {
        symbol_exprt symexpr;
        symexpr.set_identifier(new_symbol->name);

        exprt::operandst ops;
        ops.push_back(value);
        codet defcode =
          cpp_constructor(source_locationt(), symexpr, ops);

        new_symbol->value.swap(defcode);
      }
    }
  }

  // array members must have fixed size
  check_fixed_size_array(component.type());

  put_compound_into_scope(component);

  components.push_back(component);
}

/// check that an array has fixed size
void cpp_typecheckt::check_fixed_size_array(typet &type)
{
  if(type.id()==ID_array)
  {
    array_typet &array_type=to_array_type(type);

    if(array_type.size().is_not_nil())
      make_constant_index(array_type.size());

    // recursive call for multi-dimensional arrays
    check_fixed_size_array(array_type.subtype());
  }
}

void cpp_typecheckt::put_compound_into_scope(
  const struct_union_typet::componentt &compound)
{
  const irep_idt &base_name=compound.get_base_name();
  const irep_idt &name=compound.get_name();

  // nothing to do if no base_name (e.g., an anonymous bitfield)
  if(base_name.empty())
    return;

  if(compound.type().id()==ID_code)
  {
    // put the symbol into scope
    cpp_idt &id=cpp_scopes.current_scope().insert(base_name);
    id.id_class=compound.get_bool("is_type")?
      cpp_idt::id_classt::TYPEDEF:
      cpp_idt::id_classt::SYMBOL;
    id.identifier=name;
    id.class_identifier=cpp_scopes.current_scope().identifier;
    id.is_member=true;
    id.is_constructor =
      compound.find(ID_type).get(ID_return_type)==ID_constructor;
    id.is_method=true;
    id.is_static_member=compound.get_bool(ID_is_static);

    // create function block-scope in the scope
    cpp_idt &id_block=
      cpp_scopes.current_scope().insert(
        irep_idt(std::string("$block:") + base_name.c_str()));

    id_block.id_class=cpp_idt::id_classt::BLOCK_SCOPE;
    id_block.identifier=name;
    id_block.class_identifier=cpp_scopes.current_scope().identifier;
    id_block.is_method=true;
    id_block.is_static_member=compound.get_bool(ID_is_static);

    id_block.is_scope=true;
    id_block.prefix=compound.get_string("prefix");
    cpp_scopes.id_map[id.identifier]=&id_block;
  }
  else
  {
    // check if it's already there
    cpp_scopest::id_sett id_set;

    cpp_scopes.current_scope().lookup(
      base_name, cpp_scopet::SCOPE_ONLY, id_set);

    for(const auto &id_it : id_set)
    {
      const cpp_idt &id=*id_it;

      // the name is already in the scope
      // this is ok if they belong to different categories
      if(!id.is_class() && !id.is_enum())
      {
        error().source_location=compound.source_location();
        error() << "`" << base_name
                << "' already in compound scope" << eom;
        throw 0;
      }
    }

    // put into the scope
    cpp_idt &id=cpp_scopes.current_scope().insert(base_name);
    id.id_class=compound.get_bool(ID_is_type)?
      cpp_idt::id_classt::TYPEDEF:
      cpp_idt::id_classt::SYMBOL;
    id.identifier=name;
    id.class_identifier=cpp_scopes.current_scope().identifier;
    id.is_member=true;
    id.is_method=false;
    id.is_static_member=compound.get_bool(ID_is_static);
  }
}

void cpp_typecheckt::typecheck_friend_declaration(
  symbolt &symbol,
  cpp_declarationt &declaration)
{
  // A friend of a class can be a function/method,
  // or a struct/class/union type.

  if(declaration.is_template())
  {
    return; // TODO

#if 0
    error().source_location=declaration.type().source_location();
    error() << "friend template not supported" << eom;
    throw 0;
#endif
  }

  // we distinguish these whether there is a declarator
  if(declaration.declarators().empty())
  {
    typet &ftype=declaration.type();

    // must be struct or union
    if(ftype.id()!=ID_struct && ftype.id()!=ID_union)
    {
      error().source_location=declaration.type().source_location();
      error() << "unexpected friend" << eom;
      throw 0;
    }

    if(ftype.find(ID_body).is_not_nil())
    {
      error().source_location=declaration.type().source_location();
      error() << "friend declaration must not have compound body" << eom;
      throw 0;
    }

    // typecheck ftype

    // TODO
//    typecheck_type(ftype);
//    assert(ftype.id()==ID_symbol);
//    symbol.type.add("#friends").move_to_sub(ftype);

    return;
  }

  // It should be a friend function.
  // Do the declarators.

  for(auto &sub_it : declaration.declarators())
  {
    bool has_value=sub_it.value().is_not_nil();

    if(!has_value)
    {
      // If no value is found, then we jump to the
      // global scope, and we convert the declarator
      // as if it were declared there
      cpp_save_scopet saved_scope(cpp_scopes);
      cpp_scopes.go_to_global_scope();
      cpp_declarator_convertert cpp_declarator_converter(*this);
      const symbolt &conv_symb=cpp_declarator_converter.convert(
          declaration.type(), declaration.storage_spec(),
          declaration.member_spec(), sub_it);
      exprt symb_expr=cpp_symbol_expr(conv_symb);
      symbol.type.add("#friends").move_to_sub(symb_expr);
    }
    else
    {
      cpp_declarator_convertert cpp_declarator_converter(*this);
      cpp_declarator_converter.is_friend=true;

      declaration.member_spec().set_inline(true);

      const symbolt &conv_symb=cpp_declarator_converter.convert(
        declaration.type(), declaration.storage_spec(),
        declaration.member_spec(), sub_it);

      exprt symb_expr=cpp_symbol_expr(conv_symb);

      symbol.type.add("#friends").move_to_sub(symb_expr);
    }
  }
}

void cpp_typecheckt::typecheck_compound_body(symbolt &symbol)
{
  cpp_save_scopet saved_scope(cpp_scopes);

  // enter scope of compound
  cpp_scopes.set_scope(symbol.name);

  assert(symbol.type.id()==ID_struct ||
         symbol.type.id()==ID_union);

  struct_union_typet &type=
    to_struct_union_type(symbol.type);

  // pull the base types in
  if(!type.find(ID_bases).get_sub().empty())
  {
    if(type.id()==ID_union)
    {
      error().source_location=symbol.location;
      error() << "union types must not have bases" << eom;
      throw 0;
    }

    typecheck_compound_bases(to_struct_type(type));
  }

  exprt &body=static_cast<exprt &>(type.add(ID_body));
  struct_union_typet::componentst &components=type.components();

  symbol.type.set(ID_name, symbol.name);

  // default access
  irep_idt access=
    type.get_bool(ID_C_class)?ID_private:ID_public;

  bool found_ctor=false;
  bool found_dtor=false;

  // we first do everything _but_ the constructors

  Forall_operands(it, body)
  {
    if(it->id()==ID_cpp_declaration)
    {
      cpp_declarationt &declaration=
        to_cpp_declaration(*it);

      if(declaration.member_spec().is_friend())
      {
        typecheck_friend_declaration(symbol, declaration);
        continue; // done
      }

      if(declaration.is_template())
      {
        // remember access mode
        declaration.set(ID_C_access, access);
        convert_template_declaration(declaration);
        continue;
      }

      if(declaration.type().id().empty())
        continue;

      bool is_typedef=declaration.is_typedef();

      // is it tag-only?
      if(declaration.type().id()==ID_struct ||
         declaration.type().id()==ID_union ||
         declaration.type().id()==ID_c_enum)
        if(declaration.declarators().empty())
          declaration.type().set(ID_C_tag_only_declaration, true);

      declaration.name_anon_struct_union();
      typecheck_type(declaration.type());

      bool is_static=declaration.storage_spec().is_static();
      bool is_mutable=declaration.storage_spec().is_mutable();

      if(declaration.storage_spec().is_extern() ||
         declaration.storage_spec().is_auto() ||
         declaration.storage_spec().is_register())
      {
        error().source_location=declaration.storage_spec().location();
        error() << "invalid storage class specified for field" << eom;
        throw 0;
      }

      typet final_type=follow(declaration.type());

      // anonymous member?
      if(declaration.declarators().empty() &&
         final_type.get_bool(ID_C_is_anonymous))
      {
        // we only allow this on struct/union types
        if(final_type.id()!=ID_union &&
           final_type.id()!=ID_struct)
        {
          error().source_location=declaration.type().source_location();
          error() << "member declaration does not declare anything"
                  << eom;
          throw 0;
        }

        convert_anon_struct_union_member(
          declaration, access, components);

        continue;
      }

      // declarators
      for(auto &declarator : declaration.declarators())
      {
        // Skip the constructors until all the data members
        // are discovered
        if(declaration.is_destructor())
          found_dtor=true;

        if(declaration.is_constructor())
        {
          found_ctor=true;
          continue;
        }

        typecheck_compound_declarator(
          symbol,
          declaration, declarator, components,
          access, is_static, is_typedef, is_mutable);
      }
    }
    else if(it->id()=="cpp-public")
      access=ID_public;
    else if(it->id()=="cpp-private")
      access=ID_private;
    else if(it->id()=="cpp-protected")
      access=ID_protected;
    else
    {
    }
  }

  // Add the default dtor, if needed
  // (we have to do the destructor before building the virtual tables,
  //  as the destructor may be virtual!)

  if((found_ctor || !cpp_is_pod(symbol.type)) && !found_dtor)
  {
    // build declaration
    cpp_declarationt dtor;
    default_dtor(symbol, dtor);

    typecheck_compound_declarator(
      symbol,
      dtor, dtor.declarators()[0], components,
      ID_public, false, false, false);
  }

  // set up virtual tables before doing the constructors
  if(symbol.type.id()==ID_struct)
    do_virtual_table(symbol);

  if(!found_ctor && !cpp_is_pod(symbol.type))
  {
    // it's public!
    exprt cpp_public("cpp-public");
    body.move_to_operands(cpp_public);

    // build declaration
    cpp_declarationt ctor;
    default_ctor(symbol.type.source_location(), symbol.base_name, ctor);
    body.move_to_operands(ctor);
  }

  // Reset the access type
  access=
    type.get_bool(ID_C_class)?ID_private:ID_public;

  // All the data members are now known.
  // We now deal with the constructors that we are given.
  Forall_operands(it, body)
  {
    if(it->id()==ID_cpp_declaration)
    {
      cpp_declarationt &declaration=
        to_cpp_declaration(*it);

      if(!declaration.is_constructor())
        continue;

      for(auto &declarator : declaration.declarators())
      {
        #if 0
        irep_idt ctor_base_name=
          declarator.name().get_base_name();
        #endif

        if(declarator.value().is_not_nil()) // body?
        {
          if(declarator.find(ID_member_initializers).is_nil())
            declarator.set(ID_member_initializers, ID_member_initializers);

          check_member_initializers(
            type.add(ID_bases),
            type.components(),
            declarator.member_initializers());

          full_member_initialization(
            type,
            declarator.member_initializers());
        }

        // Finally, we typecheck the constructor with the
        // full member-initialization list
        // Shall all be false
        bool is_static=declaration.storage_spec().is_static();
        bool is_mutable=declaration.storage_spec().is_mutable();
        bool is_typedef=declaration.is_typedef();

        typecheck_compound_declarator(
          symbol,
          declaration, declarator, components,
          access, is_static, is_typedef, is_mutable);
      }
    }
    else if(it->id()=="cpp-public")
      access=ID_public;
    else if(it->id()=="cpp-private")
      access=ID_private;
    else if(it->id()=="cpp-protected")
      access=ID_protected;
    else
    {
    }
  }

  if(!cpp_is_pod(symbol.type))
  {
    // Add the default copy constructor
    struct_typet::componentt component;

    if(!find_cpctor(symbol))
    {
      // build declaration
      cpp_declarationt cpctor;
      default_cpctor(symbol, cpctor);
      assert(cpctor.declarators().size()==1);

      exprt value("cpp_not_typechecked");
      value.copy_to_operands(cpctor.declarators()[0].value());
      cpctor.declarators()[0].value()=value;

      typecheck_compound_declarator(
        symbol,
        cpctor, cpctor.declarators()[0], components,
        ID_public, false, false, false);
    }

    // Add the default assignment operator
    if(!find_assignop(symbol))
    {
      // build declaration
      cpp_declarationt assignop;
      default_assignop(symbol, assignop);
      assert(assignop.declarators().size()==1);

      // The value will be typechecked only if the operator
      // is actually used
      cpp_declaratort declarator;
      assignop.declarators().push_back(declarator);
      assignop.declarators()[0].value()=exprt("cpp_not_typechecked");

      typecheck_compound_declarator(
        symbol,
        assignop, assignop.declarators()[0], components,
        ID_public, false, false, false);
    }
  }

  // clean up!
  symbol.type.remove(ID_body);
}

void cpp_typecheckt::move_member_initializers(
  irept &initializers,
  const typet &type,
  exprt &value)
{
  bool is_constructor=
    type.find(ID_return_type).id()==ID_constructor;

  // see if we have initializers
  if(!initializers.get_sub().empty())
  {
    const source_locationt &location=
      static_cast<const source_locationt &>(
        initializers.find(ID_C_source_location));

    if(!is_constructor)
    {
      error().source_location=location;
      error() << "only constructors are allowed to "
              << "have member initializers" << eom;
      throw 0;
    }

    if(value.is_nil())
    {
      error().source_location=location;
      error() << "only constructors with body are allowed to "
              << "have member initializers" << eom;
      throw 0;
    }

    to_code(value).make_block();

    exprt::operandst::iterator o_it=value.operands().begin();
    forall_irep(it, initializers.get_sub())
    {
      o_it=value.operands().insert(o_it, static_cast<const exprt &>(*it));
      o_it++;
    }
  }
}

void cpp_typecheckt::typecheck_member_function(
  const irep_idt &compound_identifier,
  struct_typet::componentt &component,
  irept &initializers,
  const typet &method_qualifier,
  exprt &value)
{
  symbolt symbol;

  typet &type=component.type();

  if(component.get_bool(ID_is_static))
  {
    if(!method_qualifier.id().empty())
    {
      error().source_location=component.source_location();
      error() << "method is static -- no qualifiers allowed" << eom;
      throw 0;
    }
  }
  else
  {
    add_this_to_method_type(
      compound_identifier,
      type,
      method_qualifier);
  }

  if(value.id()=="cpp_not_typechecked")
    move_member_initializers(initializers, type, value.op0());
  else
    move_member_initializers(initializers, type, value);

  irep_idt f_id=
    function_identifier(component.type());

  const irep_idt identifier=
    cpp_scopes.current_scope().prefix+
    id2string(component.get_base_name())+
    id2string(f_id);

  component.set_name(identifier);
  component.set("prefix", id2string(identifier)+"::");

  if(value.is_not_nil())
    type.set(ID_C_inlined, true);

  symbol.name=identifier;
  symbol.base_name=component.get_base_name();
  symbol.value.swap(value);
  symbol.mode=ID_cpp;
  symbol.module=module;
  symbol.type=type;
  symbol.is_type=false;
  symbol.is_macro=false;
  symbol.location=component.source_location();

  // move early, it must be visible before doing any value
  symbolt *new_symbol;

  if(symbol_table.move(symbol, new_symbol))
  {
    error().source_location=symbol.location;
    error() << "failed to insert new method symbol: "
            << symbol.name << "\n"
            << "name of previous symbol: "
            << new_symbol->name << "\n"
            << "location of previous symbol: "
            << new_symbol->location << eom;

    throw 0;
  }

  // Is this in a class template?
  // If so, we defer typechecking until used.
  if(cpp_scopes.current_scope().get_parent().is_template_scope())
  {
  }
  else // remember for later typechecking of body
    add_method_body(new_symbol);
}

void cpp_typecheckt::add_this_to_method_type(
  const irep_idt &compound_symbol,
  typet &type,
  const typet &method_qualifier)
{
  code_typet::parameterst &parameters=to_code_type(type).parameters();

  parameters.insert(
    parameters.begin(), code_typet::parametert());

  code_typet::parametert &parameter=parameters.front();

  parameter.set_identifier(ID_this); // check? Not qualified
  parameter.set_base_name(ID_this);
  parameter.set_this();

  typet subtype=symbol_typet(compound_symbol);

  if(has_const(method_qualifier))
    subtype.set(ID_C_constant, true);

  if(has_volatile(method_qualifier))
    subtype.set(ID_C_volatile, true);

  parameter.type()=pointer_type(subtype);
}

void cpp_typecheckt::add_anonymous_members_to_scope(
  const symbolt &struct_union_symbol)
{
  const struct_union_typet &struct_union_type=
    to_struct_union_type(struct_union_symbol.type);

  const struct_union_typet::componentst &struct_union_components=
    struct_union_type.components();

  // do scoping -- the members of the struct/union
  // should be visible in the containing struct/union,
  // and that recursively!

  for(const auto &comp : struct_union_components)
  {
    if(comp.type().id()==ID_code)
    {
      error().source_location=struct_union_symbol.type.source_location();
      error() << "anonymous struct/union member `"
              << struct_union_symbol.base_name
              << "' shall not have function members" << eom;
      throw 0;
    }

    if(comp.get_anonymous())
    {
      const symbolt &symbol=lookup(comp.type().get(ID_identifier));
      // recursive call
      add_anonymous_members_to_scope(symbol);
    }
    else
    {
      const irep_idt &base_name=comp.get_base_name();

      if(cpp_scopes.current_scope().contains(base_name))
      {
        error().source_location=comp.source_location();
        error() << "`" << base_name << "' already in scope" << eom;
        throw 0;
      }

      cpp_idt &id=cpp_scopes.current_scope().insert(base_name);
      id.id_class=cpp_idt::id_classt::SYMBOL;
      id.identifier=comp.get_name();
      id.class_identifier=struct_union_symbol.name;
      id.is_member=true;
    }
  }
}

void cpp_typecheckt::convert_anon_struct_union_member(
  const cpp_declarationt &declaration,
  const irep_idt &access,
  struct_typet::componentst &components)
{
  symbolt &struct_union_symbol=
    *symbol_table.get_writeable(follow(declaration.type()).get(ID_name));

  if(declaration.storage_spec().is_static() ||
     declaration.storage_spec().is_mutable())
  {
    error().source_location=struct_union_symbol.type.source_location();
    error() << "storage class is not allowed here" << eom;
    throw 0;
  }

  if(!cpp_is_pod(struct_union_symbol.type))
  {
    error().source_location=struct_union_symbol.type.source_location();
    error() << "anonymous struct/union member is not POD" << eom;
    throw 0;
  }

  // produce an anonymous member
  irep_idt base_name="#anon_member"+std::to_string(components.size());

  irep_idt identifier=
    cpp_scopes.current_scope().prefix+
    base_name.c_str();

  typet symbol_type(ID_symbol);
  symbol_type.set(ID_identifier, struct_union_symbol.name);

  struct_typet::componentt component;
  component.set(ID_name, identifier);
  component.type()=symbol_type;
  component.set_access(access);
  component.set_base_name(base_name);
  component.set_pretty_name(base_name);
  component.set_anonymous(true);
  component.add_source_location()=declaration.source_location();

  components.push_back(component);

  add_anonymous_members_to_scope(struct_union_symbol);

  put_compound_into_scope(component);

  struct_union_symbol.type.set("#unnamed_object", base_name);
}

bool cpp_typecheckt::get_component(
  const source_locationt &source_location,
  const exprt &object,
  const irep_idt &component_name,
  exprt &member)
{
  const typet &followed_type=follow(object.type());

  assert(followed_type.id()==ID_struct ||
         followed_type.id()==ID_union);

  struct_union_typet final_type=
    to_struct_union_type(followed_type);

  const struct_union_typet::componentst &components=
    final_type.components();

  for(const auto &component : components)
  {
    exprt tmp(ID_member, component.type());
    tmp.set(ID_component_name, component.get_name());
    tmp.add_source_location()=source_location;
    tmp.copy_to_operands(object);

    if(component.get_name()==component_name)
    {
      member.swap(tmp);

      bool not_ok=check_component_access(component, final_type);
      if(not_ok)
      {
        if(disable_access_control)
        {
          member.set("#not_accessible", true);
          member.set(ID_C_access, component.get(ID_access));
        }
        else
        {
          #if 0
          error().source_location=source_location;
          str << "error: member `" << component_name
              << "' is not accessible (" << component.get(ID_access) << ")";
          str << "\nstruct name: " << final_type.get(ID_name);
          throw 0;
          #endif
        }
      }

      if(object.get_bool(ID_C_lvalue))
        member.set(ID_C_lvalue, true);

      if(object.type().get_bool(ID_C_constant) &&
         !component.get_bool("is_mutable"))
        member.type().set(ID_C_constant, true);

      member.add_source_location()=source_location;

      return true; // component found
    }
    else if(
      follow(component.type()).find("#unnamed_object").is_not_nil())
    {
      // could be anonymous union or struct

      const typet &component_type=follow(component.type());

      if(component_type.id()==ID_union ||
         component_type.id()==ID_struct)
      {
        // recursive call!
        if(get_component(source_location, tmp, component_name, member))
        {
          if(check_component_access(component, final_type))
          {
            #if 0
            error().source_location=source_location;
            str << "error: member `" << component_name
                << "' is not accessible";
            throw 0;
            #endif
          }

          if(object.get_bool(ID_C_lvalue))
            member.set(ID_C_lvalue, true);

          if(object.get_bool(ID_C_constant) &&
             !component.get_bool("is_mutable"))
            member.type().set(ID_C_constant, true);

          member.add_source_location()=source_location;
          return true; // component found
        }
      }
    }
  }

  return false; // component not found
}

bool cpp_typecheckt::check_component_access(
  const struct_union_typet::componentt &component,
  const struct_union_typet &struct_union_type)
{
  const irep_idt &access=component.get(ID_access);

  if(access=="noaccess")
    return true; // not ok

  if(access==ID_public)
    return false; // ok

  assert(access==ID_private ||
         access==ID_protected);

  const irep_idt &struct_identifier=
    struct_union_type.get(ID_name);

  cpp_scopet *pscope=&(cpp_scopes.current_scope());
  while(!(pscope->is_root_scope()))
  {
    if(pscope->is_class())
    {
      if(pscope->identifier==struct_identifier)
        return false; // ok

      const struct_typet &scope_struct=
        to_struct_type(lookup(pscope->identifier).type);

      if(subtype_typecast(
        to_struct_type(struct_union_type), scope_struct))
        return false; // ok

      else break;
    }
    pscope=&(pscope->get_parent());
  }

  // check friendship
  const irept::subt &friends=
    struct_union_type.find("#friends").get_sub();

  forall_irep(f_it, friends)
  {
    const irept &friend_symb=*f_it;

    const cpp_scopet &friend_scope =
      cpp_scopes.get_scope(friend_symb.get(ID_identifier));

    cpp_scopet *pscope=&(cpp_scopes.current_scope());

    while(!(pscope->is_root_scope()))
    {
      if(friend_scope.identifier==pscope->identifier)
        return false; // ok

      if(pscope->is_class())
        break;

      pscope=&(pscope->get_parent());
    }
  }

  return true; // not ok
}

void cpp_typecheckt::get_bases(
  const struct_typet &type,
  std::set<irep_idt> &set_bases) const
{
  const irept::subt &bases=type.find(ID_bases).get_sub();

  forall_irep(it, bases)
  {
    assert(it->id()==ID_base);
    assert(it->get(ID_type)==ID_symbol);

    const struct_typet &base=
      to_struct_type(lookup(it->find(ID_type).get(ID_identifier)).type);

    set_bases.insert(base.get(ID_name));
    get_bases(base, set_bases);
  }
}

void cpp_typecheckt::get_virtual_bases(
  const struct_typet &type,
  std::list<irep_idt> &vbases) const
{
  if(std::find(vbases.begin(), vbases.end(), type.get(ID_name))!=vbases.end())
    return;

  const irept::subt &bases=type.find(ID_bases).get_sub();

  forall_irep(it, bases)
  {
    assert(it->id()==ID_base);
    assert(it->get(ID_type)==ID_symbol);

    const struct_typet &base=
      to_struct_type(lookup(it->find(ID_type).get(ID_identifier)).type);

    if(it->get_bool(ID_virtual))
      vbases.push_back(base.get(ID_name));

    get_virtual_bases(base, vbases);
  }
}

bool cpp_typecheckt::subtype_typecast(
  const struct_typet &from,
  const struct_typet &to) const
{
  if(from.get(ID_name)==to.get(ID_name))
    return true;

  std::set<irep_idt> bases;

  get_bases(from, bases);

  return bases.find(to.get(ID_name))!=bases.end();
}

void cpp_typecheckt::make_ptr_typecast(
  exprt &expr,
  const typet &dest_type)
{
  typet src_type=expr.type();

  assert(src_type.id()==  ID_pointer);
  assert(dest_type.id()== ID_pointer);

  struct_typet src_struct =
    to_struct_type(static_cast<const typet&>(follow(src_type.subtype())));

  struct_typet dest_struct =
    to_struct_type(static_cast<const typet&>(follow(dest_type.subtype())));

  assert(subtype_typecast(src_struct, dest_struct) ||
         subtype_typecast(dest_struct, src_struct));

  expr.make_typecast(dest_type);
}<|MERGE_RESOLUTION|>--- conflicted
+++ resolved
@@ -159,13 +159,7 @@
 
   // check if we have it already
 
-<<<<<<< HEAD
-  symbol_tablet::opt_const_symbol_reft maybe_symbol=
-    symbol_table.lookup(symbol_name);
-  if(maybe_symbol)
-=======
   if(const auto maybe_symbol=symbol_table.lookup(symbol_name))
->>>>>>> 9e051771
   {
     // we do!
     const symbolt &symbol=*maybe_symbol;
@@ -541,11 +535,7 @@
         vt_symb_type.is_type=true;
 
         const bool failed=!symbol_table.insert(std::move(vt_symb_type)).second;
-<<<<<<< HEAD
-        assert(!failed);
-=======
         CHECK_RETURN(!failed);
->>>>>>> 9e051771
 
         // add a virtual-table pointer
         struct_typet::componentt compo;
@@ -561,11 +551,7 @@
         put_compound_into_scope(compo);
       }
 
-<<<<<<< HEAD
-      typet &vt=symbol_table.get_writeable(vt_name)->get().type;
-=======
       typet &vt=symbol_table.get_writeable_ref(vt_name).type;
->>>>>>> 9e051771
       INVARIANT(vt.id()==ID_struct, "Virtual tables must be stored as struct");
       struct_typet &virtual_table=to_struct_type(vt);
 
@@ -625,11 +611,7 @@
 
           // add the parameter to the symbol table
           const bool failed=!symbol_table.insert(std::move(arg_symb)).second;
-<<<<<<< HEAD
-          assert(!failed);
-=======
           CHECK_RETURN(!failed);
->>>>>>> 9e051771
         }
 
         // do the body of the function
@@ -686,13 +668,8 @@
 
         // add the function to the symbol table
         {
-<<<<<<< HEAD
-          bool failed=!symbol_table.insert(std::move(func_symb)).second;
-          assert(!failed);
-=======
           const bool failed=!symbol_table.insert(std::move(func_symb)).second;
           CHECK_RETURN(!failed);
->>>>>>> 9e051771
         }
 
         // next base
