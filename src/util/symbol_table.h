--- conflicted
+++ resolved
@@ -1,8 +1,4 @@
-<<<<<<< HEAD
 // Copyright 2016-2017 Diffblue Limited. All Rights Reserved.
-=======
-// Copyright 2016-2017 DiffBlue Limited. All Rights Reserved.
->>>>>>> 9e051771
 
 /// \file
 /// Symbol table
@@ -39,11 +35,7 @@
       it!=it_end; ++it)
 
 
-<<<<<<< HEAD
 /// \brief The base for symbol table implementations
-=======
-/// \brief The symbol table
->>>>>>> 9e051771
 /// \ingroup gr_symbol_table
 class symbol_tablet
 {
@@ -53,20 +45,11 @@
     opt_const_symbol_reft;
   typedef optionalt<std::reference_wrapper<symbolt>> opt_symbol_reft;
 
-<<<<<<< HEAD
-=======
-private:
-  symbolst internal_symbols;
-  symbol_base_mapt internal_symbol_base_map;
-  symbol_module_mapt internal_symbol_module_map;
-
->>>>>>> 9e051771
 public:
   const symbolst &symbols;
   const symbol_base_mapt &symbol_base_map;
   const symbol_module_mapt &symbol_module_map;
 
-<<<<<<< HEAD
 protected:
   symbol_tablet(
       const symbolst &symbols,
@@ -77,48 +60,8 @@
       symbol_module_map(symbol_module_map)
   {
   }
-=======
-  symbol_tablet()
-    : symbols(internal_symbols),
-      symbol_base_map(internal_symbol_base_map),
-      symbol_module_map(internal_symbol_module_map)
-  {
-  }
-
-  symbol_tablet(const symbol_tablet &other)
-    : internal_symbols(other.internal_symbols),
-      internal_symbol_base_map(other.internal_symbol_base_map),
-      internal_symbol_module_map(other.symbol_module_map),
-      symbols(internal_symbols),
-      symbol_base_map(internal_symbol_base_map),
-      symbol_module_map(internal_symbol_module_map)
-  {
-  }
-
-  symbol_tablet &operator=(const symbol_tablet &other)
-  {
-    // Copy to temp and then call move assignment
-    return *this=symbol_tablet(other);
-  }
-
-  symbol_tablet(symbol_tablet &&other)
-    : internal_symbols(std::move(other.internal_symbols)),
-      internal_symbol_base_map(std::move(other.internal_symbol_base_map)),
-      internal_symbol_module_map(std::move(other.symbol_module_map)),
-      symbols(internal_symbols),
-      symbol_base_map(internal_symbol_base_map),
-      symbol_module_map(internal_symbol_module_map)
-  {
-  }
-
-  symbol_tablet &operator=(symbol_tablet &&other)
-  {
-    internal_symbols=std::move(other.internal_symbols);
-    internal_symbol_base_map=std::move(other.internal_symbol_base_map);
-    internal_symbol_module_map=std::move(other.symbol_module_map);
-    return *this;
-  }
-
+
+public:
   bool has_symbol(const irep_idt &name) const
   {
     return symbols.find(name)!=symbols.end();
@@ -127,37 +70,26 @@
   /// Find a symbol in the symbol table for read-only access.
   /// \param id: The name of the symbol to look for
   /// \return an optional reference, set if found, nullptr otherwise.
-  const symbolt *lookup(const irep_idt &id) const { return lookup_impl(id); }
+  const symbolt *lookup(const irep_idt &identifier) const;
 
   /// Find a symbol in the symbol table for read-write access.
   /// \param id: The name of the symbol to look for
   /// \return an optional reference, set if found, unset otherwise.
-  symbolt *get_writeable(const irep_idt &id) { return lookup_impl(id); }
+  virtual symbolt *get_writeable(const irep_idt &identifier)=0;
 
   /// Find a symbol in the symbol table for read-only access.
   /// \param id: The name of the symbol to look for
   /// \return A reference to the symbol
   /// \throw `std::out_of_range` if no such symbol exists
   const symbolt &lookup_ref(const irep_idt &id) const
-    { return internal_symbols.at(id); }
+    { return symbols.at(id); }
 
   /// Find a symbol in the symbol table for read-write access.
   /// \param id: The name of the symbol to look for
   /// \return A reference to the symbol
   /// \throw `std::out_of_range` if no such symbol exists
-  symbolt &get_writeable_ref(const irep_idt &id)
-    { return internal_symbols.at(id); }
->>>>>>> 9e051771
-
-public:
-  bool has_symbol(const irep_idt &name) const
-  {
-    return symbols.find(name)!=symbols.end();
-  }
-  opt_const_symbol_reft lookup(const irep_idt &identifier) const;
-  virtual opt_symbol_reft get_writeable(const irep_idt &identifier)=0;
-
-<<<<<<< HEAD
+  virtual symbolt &get_writeable_ref(const irep_idt &id)=0;
+
   bool add(const symbolt &symbol);
   /// Move or copy a new symbol to the symbol table
   /// \remark: This is a nicer interface than move and achieves the same
@@ -181,11 +113,6 @@
   std::ostream &out,
   const symbol_tablet &symbol_table);
 
-=======
-  std::pair<symbolt &, bool> insert(symbolt symbol);
-
-  bool move(symbolt &symbol, symbolt *&new_symbol);
->>>>>>> 9e051771
 
 /// \brief A symbol table that actually contains the maps of symbols
 /// \ingroup gr_symbol_table
@@ -203,12 +130,6 @@
         internal_symbol_base_map,
         internal_symbol_module_map)
   {
-<<<<<<< HEAD
-=======
-    internal_symbols.clear();
-    internal_symbol_base_map.clear();
-    internal_symbol_module_map.clear();
->>>>>>> 9e051771
   }
 
   concrete_symbol_tablet(const symbol_tablet &other)
@@ -222,22 +143,15 @@
   {
   }
 
-<<<<<<< HEAD
   concrete_symbol_tablet &operator=(const symbol_tablet &other)
   {
     // Copy to temp and then call move assignment
     return *this=concrete_symbol_tablet(other);
   }
-=======
-  void erase(const symbolst::const_iterator &entry);
-
-  void show(std::ostream &out) const;
->>>>>>> 9e051771
 
   concrete_symbol_tablet(const concrete_symbol_tablet &other)
     : concrete_symbol_tablet(static_cast<const symbol_tablet &>(other))
   {
-<<<<<<< HEAD
   }
 
   concrete_symbol_tablet &operator=(const concrete_symbol_tablet &other)
@@ -256,28 +170,6 @@
       internal_symbol_module_map(std::move(other.symbol_module_map))
   {
   }
-=======
-    internal_symbols.swap(other.internal_symbols);
-    internal_symbol_base_map.swap(other.internal_symbol_base_map);
-    internal_symbol_module_map.swap(other.internal_symbol_module_map);
-  }
-
-private:
-  const symbolt *lookup_impl(const irep_idt &id) const
-    { return lookup_impl(*this, id); }
-
-  symbolt *lookup_impl(const irep_idt &id)
-    { return lookup_impl(*this, id); }
-
-  template<typename T>
-  static auto lookup_impl(T &t, const irep_idt &id)
-    -> decltype(std::declval<T>().lookup_impl(id))
-  {
-    const auto it=t.internal_symbols.find(id);
-    return it==t.internal_symbols.end()?nullptr:&it->second;
-  }
-};
->>>>>>> 9e051771
 
   concrete_symbol_tablet &operator=(concrete_symbol_tablet &&other)
   {
@@ -294,7 +186,9 @@
     internal_symbol_module_map.swap(other.internal_symbol_module_map);
   }
 
-  virtual opt_symbol_reft get_writeable(const irep_idt &identifier) override;
+  virtual symbolt *get_writeable(const irep_idt &identifier) override;
+  virtual symbolt &get_writeable_ref(const irep_idt &identifier) override
+    { return internal_symbols.at(identifier); }
 
   virtual std::pair<symbolt &, bool> insert(symbolt symbol) override;
 
