/*******************************************************************\

Module: File Utilities

Author:

Date: January 2012

\*******************************************************************/

/// \file
/// File Utilities

#include "file_util.h"

#include "invariant.h"

#include <cerrno>
<<<<<<< HEAD
#include <cassert>
=======
#include <cstring>
>>>>>>> 4171f197

#include <fstream>
#include <cstring>
#include <cstdlib>
#include <algorithm>
#include <sstream>
#include <vector>

#if defined(__linux__) ||                       \
  defined(__FreeBSD_kernel__) ||                \
  defined(__GNU__) ||                           \
  defined(__unix__) ||                          \
  defined(__CYGWIN__) ||                        \
  defined(__MACH__)
#include <unistd.h>
#include <dirent.h>
#include <cstdio>
#include <sys/stat.h>
#endif

#ifdef _WIN32
#include <io.h>
#define NOMINMAX // Don't define 'min', masking std::min
#include <windows.h>
#include <direct.h>
#include <Shlwapi.h>
#undef NOMINMAX
#include <util/unicode.h>
#define chdir _chdir
#define popen _popen
#define pclose _pclose
#endif

/// \return current working directory
std::string get_current_working_directory()
{
  #ifndef _WIN32
  errno=0;
  char *wd=realpath(".", nullptr);
  INVARIANT(
    wd!=nullptr && errno==0,
    std::string("realpath failed: ")+strerror(errno));

  std::string working_directory=wd;
  free(wd);
  #else
  char buffer[4096];
  DWORD retval=GetCurrentDirectory(4096, buffer);
  CHECK_RETURN(retval>0);
  std::string working_directory(buffer);
  #endif

  return working_directory;
}

/// deletes all files in 'path' and then the directory itself
#ifdef _WIN32

void delete_directory_utf16(const std::wstring &path)
{
  std::wstring pattern=path + L"\\*";
  // NOLINTNEXTLINE(readability/identifiers)
  struct _wfinddata_t info;
  intptr_t hFile=_wfindfirst(pattern.c_str(), &info);
  if(hFile!=-1)
  {
    do
    {
      if(wcscmp(info.name, L".")==0 || wcscmp(info.name, L"..")==0)
        continue;
      std::wstring sub_path=path+L"\\"+info.name;
      if(info.attrib & _A_SUBDIR)
        delete_directory_utf16(sub_path);
      else
        DeleteFileW(sub_path.c_str());
    }
    while(_wfindnext(hFile, &info)==0);
    _findclose(hFile);
    RemoveDirectoryW(path.c_str());
  }
}

#endif

void delete_directory(const std::string &path)
{
#ifdef _WIN32
  delete_directory_utf16(utf8_to_utf16_little_endian(path));
#else
  DIR *dir=opendir(path.c_str());
  if(dir!=nullptr)
  {
    struct dirent *ent;
    while((ent=readdir(dir))!=nullptr)
    {
      // Needed for Alpine Linux
      if(strcmp(ent->d_name, ".")==0 || strcmp(ent->d_name, "..")==0)
        continue;

      std::string sub_path=path+"/"+ent->d_name;

      struct stat stbuf;
      int result=stat(sub_path.c_str(), &stbuf);
      if(result!=0)
        throw std::string("Stat failed: ")+std::strerror(errno);

      if(S_ISDIR(stbuf.st_mode))
        delete_directory(sub_path);
      else
      {
        result=remove(sub_path.c_str());
        if(result!=0)
          throw std::string("Remove failed: ")+std::strerror(errno);
      }
    }
    closedir(dir);
  }
  rmdir(path.c_str());
#endif
}

/// \par parameters: directory name and file name
/// \return concatenation of directory and file, if the file path is relative
std::string concat_dir_file(
  const std::string &directory,
  const std::string &file_name)
{
#ifdef _WIN32
  return (file_name.size()>1 &&
          file_name[0]!='/' &&
          file_name[1]!=':') ?
    file_name : directory+"\\"+file_name;
#else
  return (!file_name.empty() && file_name[0]=='/') ?
    file_name : directory+"/"+file_name;
#endif
}

static std::string::size_type fileutl_parse_last_dir_pos(
  std::string const &file_pathname)
{
  auto found = file_pathname.find_last_of("/\\");
  if(found == std::string::npos)
    return 0;
  else
    return found + 1;
}

bool fileutl_file_exists(std::string const &pathname)
{
  std::ifstream f{pathname, std::ios::binary};
  return f.good();
}

bool fileutl_is_directory(std::string const &pathname)
{
  if(!fileutl_file_exists(pathname))
    return false;
# if defined(WIN32)
  return PathIsDirectory(pathname.c_str());
# elif defined(__linux__) || defined(__APPLE__)
  struct stat buf;
  stat(pathname.c_str(), &buf);
  return S_ISDIR(buf.st_mode);
# else
#   error "Unsuported platform."
# endif
}

uint64_t fileutl_file_size(std::string const &file_pathname)
{
  std::ifstream f{file_pathname, std::ios::binary};
  std::streampos const begin = f.tellg();
  f.seekg(0ULL, std::ios::end);
  std::streampos const end = f.tellg();
  return end - begin;
}

std::string fileutl_parse_name_in_pathname(std::string const &file_pathname)
{
  return file_pathname.substr(fileutl_parse_last_dir_pos(file_pathname));
}

std::string fileutl_parse_path_in_pathname(std::string const &file_pathname)
{
  return file_pathname.substr(0U, fileutl_parse_last_dir_pos(file_pathname));
}

std::string fileutl_remove_extension(std::string const &filename)
{
  return filename.substr(0U, filename.find_last_of('.'));
}

void fileutl_create_directory(std::string const &pathname)
{
# if defined(WIN32)
  char path_sep='\\';
#else
  char path_sep='/';
#endif
  std::size_t search_from=0;
  while(search_from!=std::string::npos)
  {
    // Search from after the previous path separator, incidentally
    // skipping trying to create '/' if an absolute path is given
    search_from=pathname.find(path_sep, search_from+1);
    std::string truncated_pathname=pathname.substr(0, search_from);
#if defined(WIN32)
    _mkdir(truncated_pathname.c_str());
#else
    mkdir(truncated_pathname.c_str(), 0777);
#endif
    // Ignore return-- regardless of why we can't create a
    // path prefix, we might as well keep trying down to more
    // specific paths.
  }
}

std::string fileutl_concatenate_file_paths(
  std::string const &left_path,
  std::string const &right_path)
{
  if(left_path.empty())
    return right_path;
  if(right_path.empty())
    return left_path;
  return left_path + "/" + right_path;
}

std::string fileutl_absolute_path(std::string const &path)
{
#if defined(WIN32)
  DWORD buffer_length = GetFullPathName(path.c_str(), 0, nullptr, nullptr);
  std::vector<char> buffer(buffer_length);
  DWORD actual_length =
    GetFullPathName(path.c_str(), buffer_length, &(buffer[0]), nullptr);
  if(actual_length != buffer_length - 1)
    throw "fileutl_absolute_path: GetFullPathName failed";
  return std::string(&(buffer[0]));
#else
  char *absolute = realpath(path.c_str(), nullptr);
  if(absolute==NULL)
  {
    std::string error=std::strerror(errno);
    throw std::ios::failure("Could not resolve absolute path ("+error+")");
  }
  std::string ret(absolute);
  free(absolute);
  return ret;
#endif
}

std::string fileutl_normalise_path(std::string const &path)
{
  std::string result = path;
  std::replace(result.begin(), result.end(), '\\', '/');
  std::string::size_type pos = 0ULL;
  while((pos = result.find("//", 0)) != std::string::npos)
    result.replace(pos, 2, "/");
  while((pos = result.find("/./", 0)) != std::string::npos)
    result.replace(pos, 3, "/");
  while((pos = result.find("/../", 0)) != std::string::npos)
  {
    assert(pos != 0ULL);
    const std::string::size_type prev_pos = result.rfind("/", pos-1ULL);
    if(prev_pos == std::string::npos)
      break;
    result.replace(prev_pos, pos - prev_pos + 4ULL, "/");
  }
  return result;
}

void fileutl_split_pathname(
  std::string const &pathname,
  std::vector<std::string> &output)
{
  std::istringstream istr(fileutl_normalise_path(pathname));
  std::string token;
  while(std::getline(istr, token, '/'))
    output.push_back(token);
}

std::string fileutl_join_path_parts(std::vector<std::string> const &parts)
{
  if(parts.empty())
    return "";
  std::string result = parts.at(0);
  for(uint64_t i = 1ULL; i < parts.size(); ++i)
  {
    result.push_back('/');
    result.append(parts.at(i));
  }
  return result;
}

std::string fileutl_get_common_prefix(
  std::string const &pathname1,
  std::string const &pathname2)
{
  std::vector<std::string>  split1;
  fileutl_split_pathname(pathname1, split1);

  std::vector<std::string>  split2;
  fileutl_split_pathname(pathname2, split2);

  std::vector<std::string>  common_split;
  for(uint64_t i = 0ULL, size = std::min(split1.size(), split2.size());
      i < size && split1.at(i) == split2.at(i);
      ++i)
    common_split.push_back(split1.at(i));

  std::string const result = fileutl_join_path_parts(common_split);
  return result;
}

std::string fileutl_get_relative_path(
  std::string const &pathname,
  std::string const &directory)
{
  std::vector<std::string>  split1;
  fileutl_split_pathname(pathname, split1);
  std::reverse(split1.begin(), split1.end());

  std::vector<std::string>  split2;
  fileutl_split_pathname(directory, split2);
  std::reverse(split2.begin(), split2.end());

  while(!split1.empty() && !split2.empty() && split1.back() == split2.back())
  {
    split1.pop_back();
    split2.pop_back();
  }

  std::reverse(split1.begin(), split1.end());
  std::string const result = fileutl_join_path_parts(split1);
  return result;
}

/// Replaces invalid characters in a file name using a hard-coded list of
/// replacements.
/// This is not designed to operate on path names and will replace folder
/// seperator characters.
/// \param file_name: The file name to sanitize.
std::string make_valid_filename(std::string file_name)
{
  std::replace(file_name.begin(), file_name.end(), '#', '_');
  std::replace(file_name.begin(), file_name.end(), '$', '_');
  std::replace(file_name.begin(), file_name.end(), ':', '.');
  std::replace(file_name.begin(), file_name.end(), '/', '.');
  std::replace(file_name.begin(), file_name.end(), '\\', '.');
  std::replace(file_name.begin(), file_name.end(), '<', '[');
  std::replace(file_name.begin(), file_name.end(), '>', ']');
  return file_name;
}<|MERGE_RESOLUTION|>--- conflicted
+++ resolved
@@ -16,11 +16,8 @@
 #include "invariant.h"
 
 #include <cerrno>
-<<<<<<< HEAD
 #include <cassert>
-=======
 #include <cstring>
->>>>>>> 4171f197
 
 #include <fstream>
 #include <cstring>
