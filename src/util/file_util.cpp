/*******************************************************************\

Module: File Utilities

Author:

Date: January 2012

\*******************************************************************/

/// \file
/// File Utilities

#include "file_util.h"

#include <cerrno>
#include <cassert>

#include <fstream>
#include <cstring>
#include <cstdlib>
#include <algorithm>
#include <sstream>
#include <vector>

#if defined(__linux__) ||                       \
  defined(__FreeBSD_kernel__) ||                \
  defined(__GNU__) ||                           \
  defined(__unix__) ||                          \
  defined(__CYGWIN__) ||                        \
  defined(__MACH__)
#include <unistd.h>
#include <dirent.h>
#include <cstdio>
#include <sys/stat.h>
#endif

#ifdef _WIN32
#include <io.h>
#define NOMINMAX // Don't define 'min', masking std::min
#include <windows.h>
#include <direct.h>
#include <Shlwapi.h>
#undef NOMINMAX
#include <util/unicode.h>
#define chdir _chdir
#define popen _popen
#define pclose _pclose
#else
#include <cstring>
#endif

<<<<<<< HEAD
#include "file_util.h"


/*******************************************************************\

Function: get_current_working_directory

  Inputs: none

 Outputs: current working directory

 Purpose:

\*******************************************************************/

=======
/// \return current working directory
>>>>>>> 48c5b108
std::string get_current_working_directory()
{
  unsigned bsize=50;

  char *buf=reinterpret_cast<char*>(malloc(sizeof(char)*bsize));
  if(!buf)
    abort();

  errno=0;

  while(buf && getcwd(buf, bsize-1)==nullptr && errno==ERANGE)
  {
    bsize*=2;
    buf=reinterpret_cast<char*>(realloc(buf, sizeof(char)*bsize));
  }

  std::string working_directory=buf;
  free(buf);

  return working_directory;
}

/// deletes all files in 'path' and then the directory itself
#ifdef _WIN32

void delete_directory_utf16(const std::wstring &path)
{
  std::wstring pattern=path + L"\\*";
  // NOLINTNEXTLINE(readability/identifiers)
  struct _wfinddata_t info;
  intptr_t hFile=_wfindfirst(pattern.c_str(), &info);
  if(hFile!=-1)
  {
    do
    {
      if(wcscmp(info.name, L".")==0 || wcscmp(info.name, L"..")==0)
        continue;
      std::wstring sub_path=path+L"\\"+info.name;
      if(info.attrib & _A_SUBDIR)
        delete_directory_utf16(sub_path);
      else
        DeleteFileW(sub_path.c_str());
    }
    while(_wfindnext(hFile, &info)==0);
    _findclose(hFile);
    RemoveDirectoryW(path.c_str());
  }
}

#endif

void delete_directory(const std::string &path)
{
#ifdef _WIN32
  delete_directory_utf16(utf8_to_utf16_little_endian(path));
#else
  DIR *dir=opendir(path.c_str());
  if(dir!=nullptr)
  {
    struct dirent *ent;
    while((ent=readdir(dir))!=nullptr)
    {
      // Needed for Alpine Linux
      if(strcmp(ent->d_name, ".")==0 || strcmp(ent->d_name, "..")==0)
        continue;

      std::string sub_path=path+"/"+ent->d_name;

      struct stat stbuf;
      int result=stat(sub_path.c_str(), &stbuf);
      if(result!=0)
        throw std::string("Stat failed: ")+std::strerror(errno);

      if(S_ISDIR(stbuf.st_mode))
        delete_directory(sub_path);
      else
      {
        result=remove(sub_path.c_str());
        if(result!=0)
          throw std::string("Remove failed: ")+std::strerror(errno);
      }
    }
    closedir(dir);
  }
  rmdir(path.c_str());
#endif
}

/// \par parameters: directory name and file name
/// \return concatenation of directory and file, if the file path is relative
std::string concat_dir_file(
  const std::string &directory,
  const std::string &file_name)
{
#ifdef _WIN32
  return (file_name.size()>1 &&
          file_name[0]!='/' &&
          file_name[1]!=':') ?
    file_name : directory+"\\"+file_name;
#else
  return (!file_name.empty() && file_name[0]=='/') ?
    file_name : directory+"/"+file_name;
#endif
}

static std::string::size_type fileutl_parse_last_dir_pos(
  std::string const &file_pathname)
{
  auto found = file_pathname.find_last_of("/\\");
  if(found == std::string::npos)
    return 0;
  else
    return found + 1;
}

bool fileutl_file_exists(std::string const &pathname)
{
  std::ifstream f{pathname, std::ios::binary};
  return f.good();
}

bool fileutl_is_directory(std::string const &pathname)
{
  if(!fileutl_file_exists(pathname))
    return false;
# if defined(WIN32)
  return PathIsDirectory(pathname.c_str());
# elif defined(__linux__) || defined(__APPLE__)
  struct stat buf;
  stat(pathname.c_str(), &buf);
  return S_ISDIR(buf.st_mode);
# else
#   error "Unsuported platform."
# endif
}

uint64_t fileutl_file_size(std::string const &file_pathname)
{
  std::ifstream f{file_pathname, std::ios::binary};
  std::streampos const begin = f.tellg();
  f.seekg(0ULL, std::ios::end);
  std::streampos const end = f.tellg();
  return end - begin;
}

std::string fileutl_parse_name_in_pathname(std::string const &file_pathname)
{
  return file_pathname.substr(fileutl_parse_last_dir_pos(file_pathname));
}

std::string fileutl_parse_path_in_pathname(std::string const &file_pathname)
{
  return file_pathname.substr(0U, fileutl_parse_last_dir_pos(file_pathname));
}

std::string fileutl_remove_extension(std::string const &filename)
{
  return filename.substr(0U, filename.find_last_of('.'));
}

void fileutl_create_directory(std::string const &pathname)
{
# if defined(WIN32)
  char path_sep='\\';
#else
  char path_sep='/';
#endif
  std::size_t search_from=0;
  while(search_from!=std::string::npos)
  {
    // Search from after the previous path separator, incidentally
    // skipping trying to create '/' if an absolute path is given
    search_from=pathname.find(path_sep, search_from+1);
    std::string truncated_pathname=pathname.substr(0, search_from);
#if defined(WIN32)
    _mkdir(truncated_pathname.c_str());
#else
    mkdir(truncated_pathname.c_str(), 0777);
#endif
    // Ignore return-- regardless of why we can't create a
    // path prefix, we might as well keep trying down to more
    // specific paths.
  }
}

std::string fileutl_concatenate_file_paths(
  std::string const &left_path,
  std::string const &right_path)
{
  if(left_path.empty())
    return right_path;
  if(right_path.empty())
    return left_path;
  return left_path + "/" + right_path;
}

std::string fileutl_absolute_path(std::string const &path)
{
#if defined(WIN32)
  DWORD buffer_length = GetFullPathName(path.c_str(), 0, nullptr, nullptr);
  std::vector<char> buffer(buffer_length);
  DWORD actual_length =
    GetFullPathName(path.c_str(), buffer_length, &(buffer[0]), nullptr);
  if(actual_length != buffer_length - 1)
    throw "fileutl_absolute_path: GetFullPathName failed";
  return std::string(&(buffer[0]));
#else
  char *absolute = realpath(path.c_str(), nullptr);
  if(absolute==NULL)
  {
    std::string error=std::strerror(errno);
    throw std::ios::failure("Could not resolve absolute path ("+error+")");
  }
  std::string ret(absolute);
  free(absolute);
  return ret;
#endif
}

std::string fileutl_normalise_path(std::string const &path)
{
  std::string result = path;
  std::replace(result.begin(), result.end(), '\\', '/');
  std::string::size_type pos = 0ULL;
  while((pos = result.find("//", 0)) != std::string::npos)
    result.replace(pos, 2, "/");
  while((pos = result.find("/./", 0)) != std::string::npos)
    result.replace(pos, 3, "/");
  while((pos = result.find("/../", 0)) != std::string::npos)
  {
    assert(pos != 0ULL);
    const std::string::size_type prev_pos = result.rfind("/", pos-1ULL);
    if(prev_pos == std::string::npos)
      break;
    result.replace(prev_pos, pos - prev_pos + 4ULL, "/");
  }
  return result;
}

void fileutl_split_pathname(
  std::string const &pathname,
  std::vector<std::string> &output)
{
  std::istringstream istr(fileutl_normalise_path(pathname));
  std::string token;
  while(std::getline(istr, token, '/'))
    output.push_back(token);
}

std::string fileutl_join_path_parts(std::vector<std::string> const &parts)
{
  if(parts.empty())
    return "";
  std::string result = parts.at(0);
  for(uint64_t i = 1ULL; i < parts.size(); ++i)
  {
    result.push_back('/');
    result.append(parts.at(i));
  }
  return result;
}

std::string fileutl_get_common_prefix(
  std::string const &pathname1,
  std::string const &pathname2)
{
  std::vector<std::string>  split1;
  fileutl_split_pathname(pathname1, split1);

  std::vector<std::string>  split2;
  fileutl_split_pathname(pathname2, split2);

  std::vector<std::string>  common_split;
  for(uint64_t i = 0ULL, size = std::min(split1.size(), split2.size());
      i < size && split1.at(i) == split2.at(i);
      ++i)
    common_split.push_back(split1.at(i));

  std::string const result = fileutl_join_path_parts(common_split);
  return result;
}

std::string fileutl_get_relative_path(
  std::string const &pathname,
  std::string const &directory)
{
  std::vector<std::string>  split1;
  fileutl_split_pathname(pathname, split1);
  std::reverse(split1.begin(), split1.end());

  std::vector<std::string>  split2;
  fileutl_split_pathname(directory, split2);
  std::reverse(split2.begin(), split2.end());

  while(!split1.empty() && !split2.empty() && split1.back() == split2.back())
  {
    split1.pop_back();
    split2.pop_back();
  }

  std::reverse(split1.begin(), split1.end());
  std::string const result = fileutl_join_path_parts(split1);
  return result;
}

/*******************************************************************\

  Function: make_valid_filename

  Inputs:
    file_name: The file name to sanitize.

  Outputs:

  Purpose:
    Replaces invalid characters in a file name using a hard-coded list of
    replacements.
    This is not designed to operate on path names and will replace folder
    seperator characters.

\*******************************************************************/
std::string make_valid_filename(std::string file_name)
{
  std::replace(file_name.begin(), file_name.end(), '#', '_');
  std::replace(file_name.begin(), file_name.end(), '$', '_');
  std::replace(file_name.begin(), file_name.end(), ':', '.');
  std::replace(file_name.begin(), file_name.end(), '/', '.');
  std::replace(file_name.begin(), file_name.end(), '\\', '.');
  std::replace(file_name.begin(), file_name.end(), '<', '[');
  std::replace(file_name.begin(), file_name.end(), '>', ']');
  return file_name;
}<|MERGE_RESOLUTION|>--- conflicted
+++ resolved
@@ -50,25 +50,7 @@
 #include <cstring>
 #endif
 
-<<<<<<< HEAD
-#include "file_util.h"
-
-
-/*******************************************************************\
-
-Function: get_current_working_directory
-
-  Inputs: none
-
- Outputs: current working directory
-
- Purpose:
-
-\*******************************************************************/
-
-=======
 /// \return current working directory
->>>>>>> 48c5b108
 std::string get_current_working_directory()
 {
   unsigned bsize=50;
