<<<<<<< HEAD
// Copyright 2016-2017 Diffblue Limited. All Rights Reserved.
=======
// Copyright 2016-2017 DiffBlue Limited. All Rights Reserved.
>>>>>>> 9e051771

#include "symbol_table.h"

#include <ostream>
<<<<<<< HEAD
#include <algorithm>
#include <util/invariant.h>


/// Find a symbol in the symbol table.
/// \param identifier: The name of the symbol to look for
/// \return Returns an optional reference to the found symbol, without a value
///   if a symbol with the given name does not exist in the symbol table
symbol_tablet::opt_const_symbol_reft symbol_tablet::lookup(
  const irep_idt &identifier) const
{
  symbolst::const_iterator it=symbols.find(identifier);
  if(it==symbols.end())
    return opt_const_symbol_reft();
  return std::cref(it->second);
}
=======
#include <util/invariant.h>
>>>>>>> 9e051771

/// Add a new symbol to the symbol table
/// \param symbol: The symbol to be added to the symbol table
/// \return Returns true if the process failed, which should only happen if
///   there is a symbol with the same name already in the symbol table.
bool symbol_tablet::add(const symbolt &symbol)
{
  return !insert(symbol).second;
<<<<<<< HEAD
=======
}

/// Move or copy a new symbol to the symbol table
/// \remark: This is a nicer interface than move and achieves the same
/// result as both move and add
/// \param symbol: The symbol to be added to the symbol table - can be
/// moved or copied in
/// \return Returns a reference to the newly inserted symbol or to the
/// existing symbol if a symbol with the same name already exists in the
/// symbol table, along with a bool that is true if a new symbol was inserted.
std::pair<symbolt &, bool> symbol_tablet::insert(symbolt symbol)
{
  // Add the symbol to the table or retrieve existing symbol with the same name
  std::pair<symbolst::iterator, bool> result=
    internal_symbols.emplace(symbol.name, std::move(symbol));
  symbolt &new_symbol=result.first->second;
  if(result.second)
  {
    try
    {
      symbol_base_mapt::iterator base_result=
        internal_symbol_base_map.emplace(new_symbol.base_name, new_symbol.name);
      try
      {
        internal_symbol_module_map.emplace(new_symbol.module, new_symbol.name);
      }
      catch(...)
      {
        internal_symbol_base_map.erase(base_result);
        throw;
      }
    }
    catch(...)
    {
      internal_symbols.erase(result.first);
      throw;
    }
  }
  return std::make_pair(std::ref(new_symbol), result.second);
>>>>>>> 9e051771
}

/// Move a symbol into the symbol table. If there is already a symbol with the
/// same name then symbol is unchanged, new_symbol points to the symbol with the
/// same name and true is returned. Otherwise, the symbol is moved into the
/// symbol table, symbol is destroyed, new_symbol points to its new
/// location in the symbol table and false is returned
/// \param symbol: The symbol to be added to the symbol table
/// \param new_symbol: Pointer which the function will set to either point to
///   the symbol in the symbol table with the same name or to the symbol that
///   has been successfully moved into the symbol table
/// \return Returns a boolean indicating whether the process failed, which
///   should only happen if there is a symbol with the same name already in the
///   symbol table. If the process failed then symbol is unchanged and
///   new_symbol points to the symbol with the same name. If the process
///   succeeded symbol is set to be empty and new_symbol points to its new
///   location in the symbol table
bool symbol_tablet::move(symbolt &symbol, symbolt *&new_symbol)
{
  // Add an empty symbol to the table or retrieve existing symbol with same name
  symbolt temp_symbol;
  // This is not copying the symbol, this is passing the three required
  // parameters to insert (just in the symbol)
  temp_symbol.name=symbol.name;
  temp_symbol.base_name=symbol.base_name;
  temp_symbol.module=symbol.module;
  std::pair<symbolt &, bool> result=insert(std::move(temp_symbol));
  if(result.second)
  {
    // Move the provided symbol into the symbol table, this can't be done
    // earlier
    result.first.swap(symbol);
  }
  // Return the address of the symbol in the table
  new_symbol=&result.first;
  return !result.second;
}

/// Remove a symbol from the symbol table
/// \param name: The name of the symbol to remove
/// \return Returns a boolean indicating whether the process failed
///   i.e. false if the symbol was removed, or true if it didn't exist.
bool symbol_tablet::remove(const irep_idt &name)
{
  symbolst::const_iterator entry=symbols.find(name);
  if(entry==symbols.end())
    return true;
  erase(entry);
  return false;
}

/// Remove a symbol from the symbol table
/// \param entry: an iterator pointing at the symbol to remove
void symbol_tablet::erase(const symbolst::const_iterator &entry)
{
  const symbolt &symbol=entry->second;

  symbol_base_mapt::const_iterator
    base_it=symbol_base_map.lower_bound(entry->second.base_name);
  symbol_base_mapt::const_iterator
    base_it_end=symbol_base_map.upper_bound(entry->second.base_name);
  while(base_it!=base_it_end && base_it->second!=symbol.name)
    ++base_it;
  INVARIANT(
    base_it!=base_it_end,
    "symbolt::base_name should not be changed "
    "after it is added to the symbol_table "
    "(name: "+id2string(symbol.name)+", "
    "current base_name: "+id2string(symbol.base_name)+")");
  internal_symbol_base_map.erase(base_it);

  symbol_module_mapt::const_iterator
    module_it=symbol_module_map.lower_bound(entry->second.module),
    module_it_end=symbol_module_map.upper_bound(entry->second.module);
  while(module_it!=module_it_end && module_it->second!=symbol.name)
    ++module_it;
  INVARIANT(
    module_it!=module_it_end,
    "symbolt::module should not be changed "
    "after it is added to the symbol_table "
    "(name: "+id2string(symbol.name)+", "
    "current module: "+id2string(symbol.module)+")");
  internal_symbol_module_map.erase(module_it);

  internal_symbols.erase(entry);
}

/// Print the contents of the symbol table
/// \param out: The ostream to direct output to
void symbol_tablet::show(std::ostream &out) const
{
  std::vector<irep_idt> sorted_names;
  sorted_names.reserve(symbols.size());
  for(const auto &elem : symbols)
    sorted_names.push_back(elem.first);
  std::sort(
    sorted_names.begin(),
    sorted_names.end(),
    [](const irep_idt &a, const irep_idt &b)
    { return as_string(a)<as_string(b); });
  out << "\n" << "Symbols:" << "\n";
  for(const auto &name : sorted_names)
    out << symbols.at(name);
}

/// Print the contents of the symbol table
/// \param out: The ostream to direct output to
/// \param symbol_table: The symbol table to print out
<<<<<<< HEAD
std::ostream &operator<<(std::ostream &out, const symbol_tablet &symbol_table)
{
  symbol_table.show(out);
  return out;
}


/// Find a symbol in the symbol table.
/// \param identifier: The name of the symbol to look for
/// \return Returns an optional reference to the found symbol, without a value
///   if a symbol with the given name does not exist in the symbol table
symbol_tablet::opt_symbol_reft concrete_symbol_tablet::get_writeable(
  const irep_idt &identifier)
{
  symbolst::iterator it=internal_symbols.find(identifier);
  if(it==symbols.end())
    return opt_symbol_reft();
  return std::ref(it->second);
}

std::pair<symbolt &, bool> concrete_symbol_tablet::insert(symbolt symbol)
{
  // Add the symbol to the table or retrieve existing symbol with the same name
  std::pair<symbolst::iterator, bool> result=
    internal_symbols.emplace(symbol.name, std::move(symbol));
  symbolt &new_symbol=result.first->second;
  if(result.second)
  {
    try
    {
      symbol_base_mapt::iterator base_result=
        internal_symbol_base_map.emplace(new_symbol.base_name, new_symbol.name);
      try
      {
        internal_symbol_module_map.emplace(new_symbol.module, new_symbol.name);
      }
      catch(...)
      {
        internal_symbol_base_map.erase(base_result);
        throw;
      }
    }
    catch(...)
    {
      internal_symbols.erase(result.first);
      throw;
    }
  }
  return std::make_pair(std::ref(new_symbol), result.second);
}

void concrete_symbol_tablet::erase(const symbolst::const_iterator &entry)
=======
std::ostream &operator << (std::ostream &out, const symbol_tablet &symbol_table)
>>>>>>> 9e051771
{
  const symbolt &symbol=entry->second;

  symbol_base_mapt::const_iterator
    base_it=symbol_base_map.lower_bound(entry->second.base_name);
  symbol_base_mapt::const_iterator
    base_it_end=symbol_base_map.upper_bound(entry->second.base_name);
  while(base_it!=base_it_end && base_it->second!=symbol.name)
    ++base_it;
  INVARIANT(
    base_it!=base_it_end,
    "symbolt::base_name should not be changed "
    "after it is added to the symbol_table "
    "(name: "+id2string(symbol.name)+", "
    "current base_name: "+id2string(symbol.base_name)+")");
  internal_symbol_base_map.erase(base_it);

  symbol_module_mapt::const_iterator
    module_it=symbol_module_map.lower_bound(entry->second.module),
    module_it_end=symbol_module_map.upper_bound(entry->second.module);
  while(module_it!=module_it_end && module_it->second!=symbol.name)
    ++module_it;
  INVARIANT(
    module_it!=module_it_end,
    "symbolt::module should not be changed "
    "after it is added to the symbol_table "
    "(name: "+id2string(symbol.name)+", "
    "current module: "+id2string(symbol.module)+")");
  internal_symbol_module_map.erase(module_it);

  internal_symbols.erase(entry);
}<|MERGE_RESOLUTION|>--- conflicted
+++ resolved
@@ -1,13 +1,8 @@
-<<<<<<< HEAD
 // Copyright 2016-2017 Diffblue Limited. All Rights Reserved.
-=======
-// Copyright 2016-2017 DiffBlue Limited. All Rights Reserved.
->>>>>>> 9e051771
 
 #include "symbol_table.h"
 
 #include <ostream>
-<<<<<<< HEAD
 #include <algorithm>
 #include <util/invariant.h>
 
@@ -16,17 +11,14 @@
 /// \param identifier: The name of the symbol to look for
 /// \return Returns an optional reference to the found symbol, without a value
 ///   if a symbol with the given name does not exist in the symbol table
-symbol_tablet::opt_const_symbol_reft symbol_tablet::lookup(
+const symbolt *symbol_tablet::lookup(
   const irep_idt &identifier) const
 {
   symbolst::const_iterator it=symbols.find(identifier);
   if(it==symbols.end())
-    return opt_const_symbol_reft();
-  return std::cref(it->second);
+    return nullptr;
+  return &it->second;
 }
-=======
-#include <util/invariant.h>
->>>>>>> 9e051771
 
 /// Add a new symbol to the symbol table
 /// \param symbol: The symbol to be added to the symbol table
@@ -35,48 +27,6 @@
 bool symbol_tablet::add(const symbolt &symbol)
 {
   return !insert(symbol).second;
-<<<<<<< HEAD
-=======
-}
-
-/// Move or copy a new symbol to the symbol table
-/// \remark: This is a nicer interface than move and achieves the same
-/// result as both move and add
-/// \param symbol: The symbol to be added to the symbol table - can be
-/// moved or copied in
-/// \return Returns a reference to the newly inserted symbol or to the
-/// existing symbol if a symbol with the same name already exists in the
-/// symbol table, along with a bool that is true if a new symbol was inserted.
-std::pair<symbolt &, bool> symbol_tablet::insert(symbolt symbol)
-{
-  // Add the symbol to the table or retrieve existing symbol with the same name
-  std::pair<symbolst::iterator, bool> result=
-    internal_symbols.emplace(symbol.name, std::move(symbol));
-  symbolt &new_symbol=result.first->second;
-  if(result.second)
-  {
-    try
-    {
-      symbol_base_mapt::iterator base_result=
-        internal_symbol_base_map.emplace(new_symbol.base_name, new_symbol.name);
-      try
-      {
-        internal_symbol_module_map.emplace(new_symbol.module, new_symbol.name);
-      }
-      catch(...)
-      {
-        internal_symbol_base_map.erase(base_result);
-        throw;
-      }
-    }
-    catch(...)
-    {
-      internal_symbols.erase(result.first);
-      throw;
-    }
-  }
-  return std::make_pair(std::ref(new_symbol), result.second);
->>>>>>> 9e051771
 }
 
 /// Move a symbol into the symbol table. If there is already a symbol with the
@@ -128,42 +78,6 @@
   return false;
 }
 
-/// Remove a symbol from the symbol table
-/// \param entry: an iterator pointing at the symbol to remove
-void symbol_tablet::erase(const symbolst::const_iterator &entry)
-{
-  const symbolt &symbol=entry->second;
-
-  symbol_base_mapt::const_iterator
-    base_it=symbol_base_map.lower_bound(entry->second.base_name);
-  symbol_base_mapt::const_iterator
-    base_it_end=symbol_base_map.upper_bound(entry->second.base_name);
-  while(base_it!=base_it_end && base_it->second!=symbol.name)
-    ++base_it;
-  INVARIANT(
-    base_it!=base_it_end,
-    "symbolt::base_name should not be changed "
-    "after it is added to the symbol_table "
-    "(name: "+id2string(symbol.name)+", "
-    "current base_name: "+id2string(symbol.base_name)+")");
-  internal_symbol_base_map.erase(base_it);
-
-  symbol_module_mapt::const_iterator
-    module_it=symbol_module_map.lower_bound(entry->second.module),
-    module_it_end=symbol_module_map.upper_bound(entry->second.module);
-  while(module_it!=module_it_end && module_it->second!=symbol.name)
-    ++module_it;
-  INVARIANT(
-    module_it!=module_it_end,
-    "symbolt::module should not be changed "
-    "after it is added to the symbol_table "
-    "(name: "+id2string(symbol.name)+", "
-    "current module: "+id2string(symbol.module)+")");
-  internal_symbol_module_map.erase(module_it);
-
-  internal_symbols.erase(entry);
-}
-
 /// Print the contents of the symbol table
 /// \param out: The ostream to direct output to
 void symbol_tablet::show(std::ostream &out) const
@@ -185,7 +99,6 @@
 /// Print the contents of the symbol table
 /// \param out: The ostream to direct output to
 /// \param symbol_table: The symbol table to print out
-<<<<<<< HEAD
 std::ostream &operator<<(std::ostream &out, const symbol_tablet &symbol_table)
 {
   symbol_table.show(out);
@@ -197,13 +110,13 @@
 /// \param identifier: The name of the symbol to look for
 /// \return Returns an optional reference to the found symbol, without a value
 ///   if a symbol with the given name does not exist in the symbol table
-symbol_tablet::opt_symbol_reft concrete_symbol_tablet::get_writeable(
+symbolt *concrete_symbol_tablet::get_writeable(
   const irep_idt &identifier)
 {
   symbolst::iterator it=internal_symbols.find(identifier);
   if(it==symbols.end())
-    return opt_symbol_reft();
-  return std::ref(it->second);
+    return nullptr;
+  return &it->second;
 }
 
 std::pair<symbolt &, bool> concrete_symbol_tablet::insert(symbolt symbol)
@@ -238,9 +151,6 @@
 }
 
 void concrete_symbol_tablet::erase(const symbolst::const_iterator &entry)
-=======
-std::ostream &operator << (std::ostream &out, const symbol_tablet &symbol_table)
->>>>>>> 9e051771
 {
   const symbolt &symbol=entry->second;
 
