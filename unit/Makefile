--- conflicted
+++ resolved
@@ -23,21 +23,6 @@
 cprover.dir:
 	$(MAKE) $(MAKEARGS) -C ../src
 
-<<<<<<< HEAD
-LIBS += ../src/ansi-c/ansi-c$(LIBEXT) \
-        ../src/cpp/cpp$(LIBEXT) \
-        ../src/json/json$(LIBEXT) \
-        ../src/linking/linking$(LIBEXT) \
-        ../src/util/util$(LIBEXT) \
-        ../src/big-int/big-int$(LIBEXT) \
-        ../src/goto-programs/goto-programs$(LIBEXT) \
-        ../src/pointer-analysis/pointer-analysis$(LIBEXT) \
-        ../src/langapi/langapi$(LIBEXT) \
-        ../src/assembler/assembler$(LIBEXT) \
-        ../src/analyses/analyses$(LIBEXT) \
-        ../src/solvers/solvers$(LIBEXT) \
-        # Empty last line
-=======
 CPROVER_LIBS =../src/ansi-c/ansi-c$(LIBEXT) \
               ../src/cpp/cpp$(LIBEXT) \
               ../src/json/json$(LIBEXT) \
@@ -53,7 +38,6 @@
               # Empty last line
 
 OBJ += $(CPROVER_LIBS)
->>>>>>> 48c5b108
 
 TESTS = unit_tests$(EXEEXT) \
         miniBDD$(EXEEXT) \
